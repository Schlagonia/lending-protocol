--- conflicted
+++ resolved
@@ -20,14 +20,11 @@
   deployLendingRateOracle,
   deployStableAndVariableTokensHelper,
   deployATokensAndRatesHelper,
-<<<<<<< HEAD
+  deployWETHGateway,
+  deployWETHMocked,
   deployMockUniswapRouter,
   deployUniswapLiquiditySwapAdapter,
   deployUniswapRepayAdapter,
-=======
-  deployWETHGateway,
-  deployWETHMocked,
->>>>>>> 58c326e8
 } from '../helpers/contracts-deployments';
 import {Signer} from 'ethers';
 import {TokenContractId, eContractid, tEthereumAddress, AavePools} from '../helpers/types';
