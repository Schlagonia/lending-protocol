--- conflicted
+++ resolved
@@ -3,10 +3,6 @@
 import { MAX_BORROW_CAP, MAX_SUPPLY_CAP } from '../../helpers/constants';
 import { eContractid, IReserveParams } from '../../helpers/types';
 import {
-<<<<<<< HEAD
-  rateStrategyStableOne,
-=======
->>>>>>> 89908545
   rateStrategyStableTwo,
   rateStrategyStableThree,
   rateStrategyWETH,
@@ -25,11 +21,8 @@
   reserveDecimals: '18',
   aTokenImpl: eContractid.AToken,
   reserveFactor: '1000',
-<<<<<<< HEAD
   borrowCap: MAX_BORROW_CAP,
   supplyCap: MAX_SUPPLY_CAP,
-=======
->>>>>>> 89908545
 };
 
 export const strategyUSDC: IReserveParams = {
@@ -42,27 +35,12 @@
   reserveDecimals: '6',
   aTokenImpl: eContractid.AToken,
   reserveFactor: '1000',
-<<<<<<< HEAD
   borrowCap: MAX_BORROW_CAP,
   supplyCap: MAX_SUPPLY_CAP,
-=======
->>>>>>> 89908545
 };
 
 export const strategyUSDT: IReserveParams = {
   strategy: rateStrategyStableThree,
-<<<<<<< HEAD
-  baseLTVAsCollateral: '8000',
-  liquidationThreshold: '8500',
-  liquidationBonus: '10500',
-  borrowingEnabled: true,
-  stableBorrowRateEnabled: true,
-  reserveDecimals: '6',
-  aTokenImpl: eContractid.AToken,
-  reserveFactor: '1000',
-  borrowCap: MAX_BORROW_CAP,
-  supplyCap: MAX_SUPPLY_CAP,
-=======
   baseLTVAsCollateral: '0',
   liquidationThreshold: '0',
   liquidationBonus: '0',
@@ -71,7 +49,8 @@
   reserveDecimals: '6',
   aTokenImpl: eContractid.AToken,
   reserveFactor: '1000',
->>>>>>> 89908545
+  borrowCap: MAX_BORROW_CAP,
+  supplyCap: MAX_SUPPLY_CAP,
 };
 
 export const strategyWETH: IReserveParams = {
@@ -84,11 +63,8 @@
   reserveDecimals: '18',
   aTokenImpl: eContractid.AToken,
   reserveFactor: '1000',
-<<<<<<< HEAD
   borrowCap: MAX_BORROW_CAP,
   supplyCap: MAX_SUPPLY_CAP,
-=======
->>>>>>> 89908545
 };
 
 export const strategyWBTC: IReserveParams = {
@@ -101,11 +77,8 @@
   reserveDecimals: '8',
   aTokenImpl: eContractid.AToken,
   reserveFactor: '2000',
-<<<<<<< HEAD
   borrowCap: MAX_BORROW_CAP,
   supplyCap: MAX_SUPPLY_CAP,
-=======
->>>>>>> 89908545
 };
 
 export const strategyMATIC: IReserveParams = {
@@ -129,11 +102,7 @@
   stableBorrowRateEnabled: false,
   reserveDecimals: '18',
   aTokenImpl: eContractid.AToken,
-<<<<<<< HEAD
-  reserveFactor: '2000',
   borrowCap: MAX_BORROW_CAP,
   supplyCap: MAX_SUPPLY_CAP,
-=======
   reserveFactor: '0',
->>>>>>> 89908545
 };