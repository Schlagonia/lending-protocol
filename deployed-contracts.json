--- conflicted
+++ resolved
@@ -3,8 +3,6 @@
     "buidlerevm": {
       "address": "0x58F132FBB86E21545A4Bace3C19f1C05d86d7A22",
       "deployer": "0xc783df8a850f42e7F7e57013759C285caa701eB6"
-<<<<<<< HEAD
-=======
     },
     "localhost": {
       "address": "0x58F132FBB86E21545A4Bace3C19f1C05d86d7A22",
@@ -243,7 +241,6 @@
     "coverage": {
       "address": "0xDf73fC454FA018051D4a1509e63D11530A59DE10",
       "deployer": "0xc783df8a850f42e7F7e57013759C285caa701eB6"
->>>>>>> a4468c0a
     }
   },
   "DAI": {
@@ -449,9 +446,6 @@
   },
   "StableDebtToken": {
     "buidlerevm": {
-<<<<<<< HEAD
-      "address": "0xE91bBe8ee03560E3dda2786f95335F5399813Ca0",
-=======
       "address": "0x3b050AFb4ac4ACE646b31fF3639C1CD43aC31460",
       "deployer": "0xc783df8a850f42e7F7e57013759C285caa701eB6"
     },
@@ -461,7 +455,6 @@
     },
     "coverage": {
       "address": "0x392E5355a0e88Bd394F717227c752670fb3a8020",
->>>>>>> a4468c0a
       "deployer": "0xc783df8a850f42e7F7e57013759C285caa701eB6"
     }
   },
@@ -473,9 +466,6 @@
   },
   "AToken": {
     "buidlerevm": {
-<<<<<<< HEAD
-      "address": "0x4977FC58783ceBCC310311C800B786EcAf45F98f",
-=======
       "address": "0xEBAB67ee3ef604D5c250A53b4b8fcbBC6ec3007C",
       "deployer": "0xc783df8a850f42e7F7e57013759C285caa701eB6"
     },
@@ -485,15 +475,11 @@
     },
     "coverage": {
       "address": "0x3b050AFb4ac4ACE646b31fF3639C1CD43aC31460",
->>>>>>> a4468c0a
       "deployer": "0xc783df8a850f42e7F7e57013759C285caa701eB6"
     }
   },
   "MockFlashLoanReceiver": {
     "buidlerevm": {
-<<<<<<< HEAD
-      "address": "0xC6bA6049F86d528698B5924B8fC2FE7289D38578"
-=======
       "address": "0xBE36BE5680244Ae1A6F983E4A6f6E1c142cdAbe3",
       "deployer": "0xc783df8a850f42e7F7e57013759C285caa701eB6"
     },
@@ -504,7 +490,6 @@
     "coverage": {
       "address": "0xEBAB67ee3ef604D5c250A53b4b8fcbBC6ec3007C",
       "deployer": "0xc783df8a850f42e7F7e57013759C285caa701eB6"
->>>>>>> a4468c0a
     }
   },
   "WalletBalanceProvider": {
