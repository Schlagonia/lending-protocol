{
  "MintableERC20": {
    "buidlerevm": {
      "address": "0x58F132FBB86E21545A4Bace3C19f1C05d86d7A22",
      "deployer": "0xc783df8a850f42e7F7e57013759C285caa701eB6"
    },
    "localhost": {
<<<<<<< HEAD
      "address": "0xAA6DfC2A802857Fadb75726B6166484e2c011cf5",
=======
      "address": "0xDFbeeed692AA81E7f86E72F7ACbEA2A1C4d63544",
>>>>>>> cdcb5c7d
      "deployer": "0xc783df8a850f42e7F7e57013759C285caa701eB6"
    },
    "coverage": {
      "address": "0x58F132FBB86E21545A4Bace3C19f1C05d86d7A22",
      "deployer": "0xc783df8a850f42e7F7e57013759C285caa701eB6"
    }
  },
  "LendingPoolAddressesProvider": {
    "buidlerevm": {
      "address": "0xa4bcDF64Cdd5451b6ac3743B414124A6299B65FF",
      "deployer": "0xc783df8a850f42e7F7e57013759C285caa701eB6"
    },
    "localhost": {
<<<<<<< HEAD
      "address": "0xFd23fD3d937ae73a7b545B8Bfeb218395bDe9b8f",
=======
      "address": "0x5191aA68c7dB195181Dd2441dBE23A48EA24b040",
>>>>>>> cdcb5c7d
      "deployer": "0xc783df8a850f42e7F7e57013759C285caa701eB6"
    },
    "coverage": {
      "address": "0xa4bcDF64Cdd5451b6ac3743B414124A6299B65FF",
      "deployer": "0xc783df8a850f42e7F7e57013759C285caa701eB6"
    },
    "kovan": {
      "address": "0xd7e3C4b2CE495066dE1923c268D68A844bD7Ae13",
      "deployer": "0x6b40a028d2Ab94e5f6d3793F32D326CDf724Bb1D"
    }
  },
  "LendingPoolAddressesProviderRegistry": {
    "buidlerevm": {
      "address": "0x5A0773Ff307Bf7C71a832dBB5312237fD3437f9F",
      "deployer": "0xc783df8a850f42e7F7e57013759C285caa701eB6"
    },
    "localhost": {
<<<<<<< HEAD
      "address": "0xE567BA007c79D491D585015c30c73BA7FfDAFaF0",
=======
      "address": "0xa89E20284Bd638F31b0011D0fC754Fc9d2fa73e3",
>>>>>>> cdcb5c7d
      "deployer": "0xc783df8a850f42e7F7e57013759C285caa701eB6"
    },
    "coverage": {
      "address": "0x5A0773Ff307Bf7C71a832dBB5312237fD3437f9F",
      "deployer": "0xc783df8a850f42e7F7e57013759C285caa701eB6"
    },
    "kovan": {
      "address": "0x83c7A0E78e8eee2108a87d7a6770f22BAcb68b5A",
      "deployer": "0x6b40a028d2Ab94e5f6d3793F32D326CDf724Bb1D"
    }
  },
  "FeeProvider": {
    "buidlerevm": {
      "address": "0xFAe0fd738dAbc8a0426F47437322b6d026A9FD95",
      "deployer": "0xc783df8a850f42e7F7e57013759C285caa701eB6"
    },
    "localhost": {
      "address": "0xD9273d497eDBC967F39d419461CfcF382a0A822e"
    }
  },
  "LendingPoolParametersProvider": {
    "buidlerevm": {
      "address": "0x2C4603396dE2F08642354A3A102760827FfFe113"
    }
  },
  "LendingPoolCore": {
    "buidlerevm": {
      "address": "0xA10958a24032283FbE2D23cedf264d6eC9411CBA"
    }
  },
  "LendingPoolConfigurator": {
    "buidlerevm": {
      "address": "0x6642B57e4265BAD868C17Fc1d1F4F88DBBA04Aa8"
    },
    "localhost": {
<<<<<<< HEAD
      "address": "0x81228BFb2fE916C0fF76bF4e12c165321BdF1CFB"
=======
      "address": "0x9Ec55627757348b322c8dD0865D704649bFa0c7b"
>>>>>>> cdcb5c7d
    },
    "kovan": {
      "address": "0x1339f3c1FfF00D0FD8946187fdC61F0ef0fFe786"
    }
  },
  "LendingPoolDataProvider": {
    "buidlerevm": {
      "address": "0x612719Ace03A8281188d61612A9f40D1da3ca420"
    }
  },
  "LendingPool": {
    "buidlerevm": {
      "address": "0xD9273d497eDBC967F39d419461CfcF382a0A822e"
    },
    "localhost": {
<<<<<<< HEAD
      "address": "0xE2302ab9A6754EfaA8Ea55eECA668bCE72d8a4FE"
=======
      "address": "0x3EE716e38f21e5FC16BFDB773db24D63C637A5d8"
>>>>>>> cdcb5c7d
    },
    "kovan": {
      "address": "0xB43CCfF1148bb5ab2104E2ee68A7c30cDEBb9A9C"
    }
  },
  "PriceOracle": {
    "buidlerevm": {
      "address": "0x1750499D05Ed1674d822430FB960d5F6731fDf64",
      "deployer": "0xc783df8a850f42e7F7e57013759C285caa701eB6"
    },
    "localhost": {
<<<<<<< HEAD
      "address": "0x8720da7Bc69d35800937CD0CB2a88517Ab681a34",
=======
      "address": "0x5889354f21A1C8D8D2f82669d778f6Dab778B519",
>>>>>>> cdcb5c7d
      "deployer": "0xc783df8a850f42e7F7e57013759C285caa701eB6"
    },
    "coverage": {
      "address": "0x1750499D05Ed1674d822430FB960d5F6731fDf64",
      "deployer": "0xc783df8a850f42e7F7e57013759C285caa701eB6"
    }
  },
  "MockAggregator": {
    "buidlerevm": {
      "address": "0xEC1C93A9f6a9e18E97784c76aC52053587FcDB89",
      "deployer": "0xc783df8a850f42e7F7e57013759C285caa701eB6"
    },
    "localhost": {
<<<<<<< HEAD
      "address": "0x3F1976472C22fb2bC05Ff74CF3d03E52b0FDD6b8",
=======
      "address": "0xC452C5244F701108B4e8E8BCe693160046b30332",
>>>>>>> cdcb5c7d
      "deployer": "0xc783df8a850f42e7F7e57013759C285caa701eB6"
    },
    "coverage": {
      "address": "0xEC1C93A9f6a9e18E97784c76aC52053587FcDB89",
      "deployer": "0xc783df8a850f42e7F7e57013759C285caa701eB6"
    }
  },
  "ChainlinkProxyPriceProvider": {
    "buidlerevm": {
      "address": "0x7B6C3e5486D9e6959441ab554A889099eed76290",
      "deployer": "0xc783df8a850f42e7F7e57013759C285caa701eB6"
    },
    "localhost": {
<<<<<<< HEAD
      "address": "0x804E98F470694629b5005b3B8f092B0188B2A770",
=======
      "address": "0x0B63c002cb44B2e5e580C3B3560a27F4101D95c0",
>>>>>>> cdcb5c7d
      "deployer": "0xc783df8a850f42e7F7e57013759C285caa701eB6"
    },
    "coverage": {
      "address": "0x7B6C3e5486D9e6959441ab554A889099eed76290",
      "deployer": "0xc783df8a850f42e7F7e57013759C285caa701eB6"
    },
    "kovan": {
      "address": "0x18a107d4fa249Efefd4DAf9A76EEE3b6366701AA",
      "deployer": "0x85e4A467343c0dc4aDAB74Af84448D9c45D8ae6F"
    }
  },
  "LendingRateOracle": {
    "buidlerevm": {
      "address": "0xD83D2773a7873ae2b5f8Fb92097e20a8C64F691E",
      "deployer": "0xc783df8a850f42e7F7e57013759C285caa701eB6"
    },
    "localhost": {
<<<<<<< HEAD
      "address": "0xdaE51d2e6C77C5EC035Ab3B2a8eEF552F74035d0",
=======
      "address": "0xCeB290A2C6614BF23B2faa0f0B8067F29C48DB0F",
>>>>>>> cdcb5c7d
      "deployer": "0xc783df8a850f42e7F7e57013759C285caa701eB6"
    },
    "coverage": {
      "address": "0xD83D2773a7873ae2b5f8Fb92097e20a8C64F691E",
      "deployer": "0xc783df8a850f42e7F7e57013759C285caa701eB6"
    },
    "kovan": {
      "address": "0xac6Eb7B1083D39eC695a3898C2f782E7c7C64973",
      "deployer": "0x85e4A467343c0dc4aDAB74Af84448D9c45D8ae6F"
    }
  },
  "DefaultReserveInterestRateStrategy": {
    "buidlerevm": {
      "address": "0xB660Fdd109a95718cB9d20E3A89EE6cE342aDcB6",
      "deployer": "0xc783df8a850f42e7F7e57013759C285caa701eB6"
    },
    "localhost": {
<<<<<<< HEAD
      "address": "0x4e92ed34740Ef54325D0382BeA1F433374e92593",
=======
      "address": "0x7C95b1ad025F0C9aB14192f87bF2aD53889bE4F7",
>>>>>>> cdcb5c7d
      "deployer": "0xc783df8a850f42e7F7e57013759C285caa701eB6"
    },
    "coverage": {
      "address": "0x626FdE749F9d499d3777320CAf29484B624ab84a",
      "deployer": "0xc783df8a850f42e7F7e57013759C285caa701eB6"
    },
    "kovan": {
      "address": "0xc4e3d83AEd3D3c60Cf4b238F634014cE103F6fa1",
      "deployer": "0x6b40a028d2Ab94e5f6d3793F32D326CDf724Bb1D"
    }
  },
  "LendingPoolLiquidationManager": {
    "buidlerevm": {
      "address": "0xFe230c227D3724015d0dE3dBEc831825f1ed1f59",
      "deployer": "0xc783df8a850f42e7F7e57013759C285caa701eB6"
    }
  },
  "MockOneSplit": {
    "buidlerevm": {
      "address": "0x4b2c297ba5be42610994974b9543D56B864CA011",
      "deployer": "0xc783df8a850f42e7F7e57013759C285caa701eB6"
    },
    "localhost": {
      "address": "0x4b2c297ba5be42610994974b9543D56B864CA011",
      "deployer": "0xc783df8a850f42e7F7e57013759C285caa701eB6"
    }
  },
  "OneSplitAdapter": {
    "buidlerevm": {
      "address": "0x24E420B42971372F060a93129846761F354Bc50B",
      "deployer": "0xc783df8a850f42e7F7e57013759C285caa701eB6"
    },
    "localhost": {
      "address": "0x24E420B42971372F060a93129846761F354Bc50B",
      "deployer": "0xc783df8a850f42e7F7e57013759C285caa701eB6"
    }
  },
  "TokenDistributor": {
    "buidlerevm": {
      "address": "0x2cfcA5785261fbC88EFFDd46fCFc04c22525F9e4",
      "deployer": "0xc783df8a850f42e7F7e57013759C285caa701eB6"
    },
    "localhost": {
      "address": "0x2cfcA5785261fbC88EFFDd46fCFc04c22525F9e4"
    }
  },
  "InitializableAdminUpgradeabilityProxy": {
    "buidlerevm": {
      "address": "0xC6bA6049F86d528698B5924B8fC2FE7289D38578",
      "deployer": "0xc783df8a850f42e7F7e57013759C285caa701eB6"
    },
    "localhost": {
      "address": "0x2cfcA5785261fbC88EFFDd46fCFc04c22525F9e4",
      "deployer": "0xc783df8a850f42e7F7e57013759C285caa701eB6"
    }
  },
  "MockFlashLoanReceiver": {
    "buidlerevm": {
      "address": "0xBEF0d4b9c089a5883741fC14cbA352055f35DDA2"
    },
    "localhost": {
<<<<<<< HEAD
      "address": "0xaFc2D7E7f6915c053E257200D10BF53daCD37206"
=======
      "address": "0x9c91aEaD98b1354C7B0EAfb8ff539d0796c79894"
>>>>>>> cdcb5c7d
    },
    "coverage": {
      "address": "0x2B681757d757fbB80cc51c6094cEF5eE75bF55aA"
    }
  },
  "WalletBalanceProvider": {
    "buidlerevm": {
      "address": "0x2cfcA5785261fbC88EFFDd46fCFc04c22525F9e4",
      "deployer": "0xc783df8a850f42e7F7e57013759C285caa701eB6"
    },
    "localhost": {
<<<<<<< HEAD
      "address": "0x917873BDf56b8404b984e1D0946A9791fB8723ff",
=======
      "address": "0x145b7B6368Df63e7F3497b0A948B30fC1A4d5E55",
>>>>>>> cdcb5c7d
      "deployer": "0xc783df8a850f42e7F7e57013759C285caa701eB6"
    },
    "coverage": {
      "address": "0xDf73fC454FA018051D4a1509e63D11530A59DE10",
      "deployer": "0xc783df8a850f42e7F7e57013759C285caa701eB6"
    }
  },
  "DAI": {
    "buidlerevm": {
      "address": "0x7c2C195CD6D34B8F845992d380aADB2730bB9C6F",
      "deployer": "0xc783df8a850f42e7F7e57013759C285caa701eB6"
    },
    "localhost": {
<<<<<<< HEAD
      "address": "0xda8D610DBF58CdbBd9FF63Cfd5d152d6aC03D827",
=======
      "address": "0x010e948B9B7D30771E23346C0B17a4D5Ff04e300",
>>>>>>> cdcb5c7d
      "deployer": "0xc783df8a850f42e7F7e57013759C285caa701eB6"
    },
    "coverage": {
      "address": "0x7c2C195CD6D34B8F845992d380aADB2730bB9C6F",
      "deployer": "0xc783df8a850f42e7F7e57013759C285caa701eB6"
    }
  },
  "LEND": {
    "buidlerevm": {
      "address": "0x8858eeB3DfffA017D4BCE9801D340D36Cf895CCf",
      "deployer": "0xc783df8a850f42e7F7e57013759C285caa701eB6"
    },
    "localhost": {
<<<<<<< HEAD
      "address": "0x230063F7a99684eCB09C0100B46e4ef52F790787",
=======
      "address": "0x79094eDB848047e87a4B8a64ab5Ee2f527791bC0",
>>>>>>> cdcb5c7d
      "deployer": "0xc783df8a850f42e7F7e57013759C285caa701eB6"
    },
    "coverage": {
      "address": "0x8858eeB3DfffA017D4BCE9801D340D36Cf895CCf",
      "deployer": "0xc783df8a850f42e7F7e57013759C285caa701eB6"
    }
  },
  "TUSD": {
    "buidlerevm": {
      "address": "0x0078371BDeDE8aAc7DeBfFf451B74c5EDB385Af7",
      "deployer": "0xc783df8a850f42e7F7e57013759C285caa701eB6"
    },
    "localhost": {
<<<<<<< HEAD
      "address": "0x9357981b57000D78aE088D85D8B93aabd971E44c",
=======
      "address": "0xEE0A69d0Bb1312685870Dd7E20AcAD66b6f6264F",
>>>>>>> cdcb5c7d
      "deployer": "0xc783df8a850f42e7F7e57013759C285caa701eB6"
    },
    "coverage": {
      "address": "0x0078371BDeDE8aAc7DeBfFf451B74c5EDB385Af7",
      "deployer": "0xc783df8a850f42e7F7e57013759C285caa701eB6"
    }
  },
  "BAT": {
    "buidlerevm": {
      "address": "0xf4e77E5Da47AC3125140c470c71cBca77B5c638c",
      "deployer": "0xc783df8a850f42e7F7e57013759C285caa701eB6"
    },
    "localhost": {
<<<<<<< HEAD
      "address": "0x347aB2276e45528d0869d98454dB85d0353289cc",
=======
      "address": "0x631B367fBE1dbB934bC039aAA0C9eC2EE5943fd5",
>>>>>>> cdcb5c7d
      "deployer": "0xc783df8a850f42e7F7e57013759C285caa701eB6"
    },
    "coverage": {
      "address": "0xf4e77E5Da47AC3125140c470c71cBca77B5c638c",
      "deployer": "0xc783df8a850f42e7F7e57013759C285caa701eB6"
    }
  },
  "USDC": {
    "buidlerevm": {
      "address": "0x3619DbE27d7c1e7E91aA738697Ae7Bc5FC3eACA5",
      "deployer": "0xc783df8a850f42e7F7e57013759C285caa701eB6"
    },
    "localhost": {
<<<<<<< HEAD
      "address": "0x2120a59e1800077C8dd0a60bB36315282d3AD73d",
=======
      "address": "0xf55Af78B3f3059fACF166Aa338FFe059A14e75F6",
>>>>>>> cdcb5c7d
      "deployer": "0xc783df8a850f42e7F7e57013759C285caa701eB6"
    },
    "coverage": {
      "address": "0x3619DbE27d7c1e7E91aA738697Ae7Bc5FC3eACA5",
      "deployer": "0xc783df8a850f42e7F7e57013759C285caa701eB6"
    }
  },
  "USDT": {
    "buidlerevm": {
      "address": "0x038B86d9d8FAFdd0a02ebd1A476432877b0107C8",
      "deployer": "0xc783df8a850f42e7F7e57013759C285caa701eB6"
    },
    "localhost": {
<<<<<<< HEAD
      "address": "0xAD8b260d4a55fa27D9611E32029b74CE4fBb43B7",
=======
      "address": "0xD5A0587aAEB195028909E98930B391dFB3f9F589",
>>>>>>> cdcb5c7d
      "deployer": "0xc783df8a850f42e7F7e57013759C285caa701eB6"
    },
    "coverage": {
      "address": "0x038B86d9d8FAFdd0a02ebd1A476432877b0107C8",
      "deployer": "0xc783df8a850f42e7F7e57013759C285caa701eB6"
    }
  },
  "SUSD": {
    "buidlerevm": {
      "address": "0x1A1FEe7EeD918BD762173e4dc5EfDB8a78C924A8",
      "deployer": "0xc783df8a850f42e7F7e57013759C285caa701eB6"
    },
    "localhost": {
<<<<<<< HEAD
      "address": "0x15556f286eA3dc789b31d71058F236d3f84a8CdC",
=======
      "address": "0xaD3AdbC18E4AD090034A6C74Eda61f4310dce313",
>>>>>>> cdcb5c7d
      "deployer": "0xc783df8a850f42e7F7e57013759C285caa701eB6"
    },
    "coverage": {
      "address": "0x1A1FEe7EeD918BD762173e4dc5EfDB8a78C924A8",
      "deployer": "0xc783df8a850f42e7F7e57013759C285caa701eB6"
    }
  },
  "ZRX": {
    "buidlerevm": {
      "address": "0x500D1d6A4c7D8Ae28240b47c8FCde034D827fD5e",
      "deployer": "0xc783df8a850f42e7F7e57013759C285caa701eB6"
    },
    "localhost": {
<<<<<<< HEAD
      "address": "0xc1D388F1b4a9448cC88249020D3Bb82588496aDD",
=======
      "address": "0x25a88BbA9c8D2a46e3Ff4bFe98712DF7A1044fB6",
>>>>>>> cdcb5c7d
      "deployer": "0xc783df8a850f42e7F7e57013759C285caa701eB6"
    },
    "coverage": {
      "address": "0x500D1d6A4c7D8Ae28240b47c8FCde034D827fD5e",
      "deployer": "0xc783df8a850f42e7F7e57013759C285caa701eB6"
    }
  },
  "MKR": {
    "buidlerevm": {
      "address": "0xc4905364b78a742ccce7B890A89514061E47068D",
      "deployer": "0xc783df8a850f42e7F7e57013759C285caa701eB6"
    },
    "localhost": {
<<<<<<< HEAD
      "address": "0x8AA4ef0B7069333d32e1a301c3e8867050Ce7dd4",
=======
      "address": "0x16d1802cd7cfcb67955BBBa26bAae1cE559B5F5B",
>>>>>>> cdcb5c7d
      "deployer": "0xc783df8a850f42e7F7e57013759C285caa701eB6"
    },
    "coverage": {
      "address": "0xc4905364b78a742ccce7B890A89514061E47068D",
      "deployer": "0xc783df8a850f42e7F7e57013759C285caa701eB6"
    }
  },
  "WBTC": {
    "buidlerevm": {
      "address": "0xD6C850aeBFDC46D7F4c207e445cC0d6B0919BDBe",
      "deployer": "0xc783df8a850f42e7F7e57013759C285caa701eB6"
    },
    "localhost": {
<<<<<<< HEAD
      "address": "0xFB2DB49aEfdfb4A1443D369F9707BF07EC200609",
=======
      "address": "0xE58d8c88f5A670f16BE8F7864707170F43e943A6",
>>>>>>> cdcb5c7d
      "deployer": "0xc783df8a850f42e7F7e57013759C285caa701eB6"
    },
    "coverage": {
      "address": "0xD6C850aeBFDC46D7F4c207e445cC0d6B0919BDBe",
      "deployer": "0xc783df8a850f42e7F7e57013759C285caa701eB6"
    }
  },
  "LINK": {
    "buidlerevm": {
      "address": "0x8B5B7a6055E54a36fF574bbE40cf2eA68d5554b3",
      "deployer": "0xc783df8a850f42e7F7e57013759C285caa701eB6"
    },
    "localhost": {
<<<<<<< HEAD
      "address": "0x231926CDdAf87b45382127E83b371D81dd3071dE",
=======
      "address": "0xfdAF4f6e47e854c05bE158993d32872e784F0502",
>>>>>>> cdcb5c7d
      "deployer": "0xc783df8a850f42e7F7e57013759C285caa701eB6"
    },
    "coverage": {
      "address": "0x8B5B7a6055E54a36fF574bbE40cf2eA68d5554b3",
      "deployer": "0xc783df8a850f42e7F7e57013759C285caa701eB6"
    }
  },
  "KNC": {
    "buidlerevm": {
      "address": "0xEcc0a6dbC0bb4D51E4F84A315a9e5B0438cAD4f0",
      "deployer": "0xc783df8a850f42e7F7e57013759C285caa701eB6"
    },
    "localhost": {
<<<<<<< HEAD
      "address": "0x3DBE70A3bE31C9Bd7EeE42F2d89e6D8BdbB60d9D",
=======
      "address": "0x92edC13A10036A3C50396f2B63148a3e9a8D589e",
>>>>>>> cdcb5c7d
      "deployer": "0xc783df8a850f42e7F7e57013759C285caa701eB6"
    },
    "coverage": {
      "address": "0xEcc0a6dbC0bb4D51E4F84A315a9e5B0438cAD4f0",
      "deployer": "0xc783df8a850f42e7F7e57013759C285caa701eB6"
    }
  },
  "MANA": {
    "buidlerevm": {
      "address": "0x20Ce94F404343aD2752A2D01b43fa407db9E0D00",
      "deployer": "0xc783df8a850f42e7F7e57013759C285caa701eB6"
    },
    "localhost": {
<<<<<<< HEAD
      "address": "0x17CcC196687feD7693580e5C327C16623c1422aA",
=======
      "address": "0xE5C277cDb7E10372918Ac54Ce54022910A24FE88",
>>>>>>> cdcb5c7d
      "deployer": "0xc783df8a850f42e7F7e57013759C285caa701eB6"
    },
    "coverage": {
      "address": "0x20Ce94F404343aD2752A2D01b43fa407db9E0D00",
      "deployer": "0xc783df8a850f42e7F7e57013759C285caa701eB6"
    }
  },
  "REP": {
    "buidlerevm": {
      "address": "0x1d80315fac6aBd3EfeEbE97dEc44461ba7556160",
      "deployer": "0xc783df8a850f42e7F7e57013759C285caa701eB6"
    },
    "localhost": {
<<<<<<< HEAD
      "address": "0xa3C9636e8A83e9A20F17d6101D8f5fC19cFa5cF1",
=======
      "address": "0xF5742a599a0F4520089cbf2EBBa66Bb4F471B85F",
>>>>>>> cdcb5c7d
      "deployer": "0xc783df8a850f42e7F7e57013759C285caa701eB6"
    },
    "coverage": {
      "address": "0x1d80315fac6aBd3EfeEbE97dEc44461ba7556160",
      "deployer": "0xc783df8a850f42e7F7e57013759C285caa701eB6"
    }
  },
  "SNX": {
    "buidlerevm": {
      "address": "0x2D8553F9ddA85A9B3259F6Bf26911364B85556F5",
      "deployer": "0xc783df8a850f42e7F7e57013759C285caa701eB6"
    },
    "localhost": {
<<<<<<< HEAD
      "address": "0x7b3e185D7Dd72CB6a8e4f3b77f2afa9cc2986702",
=======
      "address": "0x380EF388e13D8cAdeACef6eF682C7B7D85865076",
>>>>>>> cdcb5c7d
      "deployer": "0xc783df8a850f42e7F7e57013759C285caa701eB6"
    },
    "coverage": {
      "address": "0x2D8553F9ddA85A9B3259F6Bf26911364B85556F5",
      "deployer": "0xc783df8a850f42e7F7e57013759C285caa701eB6"
    }
  },
  "BUSD": {
    "buidlerevm": {
      "address": "0x52d3b94181f8654db2530b0fEe1B19173f519C52",
      "deployer": "0xc783df8a850f42e7F7e57013759C285caa701eB6"
    },
    "localhost": {
<<<<<<< HEAD
      "address": "0x582e9540A4FCA6aF23543D10e274bFfC6A1C4bd0",
=======
      "address": "0xC89577DED8441e52C17C13D527b85b225C5c8311",
>>>>>>> cdcb5c7d
      "deployer": "0xc783df8a850f42e7F7e57013759C285caa701eB6"
    },
    "coverage": {
      "address": "0x52d3b94181f8654db2530b0fEe1B19173f519C52",
      "deployer": "0xc783df8a850f42e7F7e57013759C285caa701eB6"
    }
  },
  "USD": {
    "buidlerevm": {
      "address": "0xd15468525c35BDBC1eD8F2e09A00F8a173437f2f",
      "deployer": "0xc783df8a850f42e7F7e57013759C285caa701eB6"
    },
    "localhost": {
<<<<<<< HEAD
      "address": "0x1380773F68a96A09181551658ae1F23EA5298339",
=======
      "address": "0xD4b06774A717Ff5A7c20c8712e31c6BbfFcb1F01",
>>>>>>> cdcb5c7d
      "deployer": "0xc783df8a850f42e7F7e57013759C285caa701eB6"
    },
    "coverage": {
      "address": "0xd15468525c35BDBC1eD8F2e09A00F8a173437f2f",
      "deployer": "0xc783df8a850f42e7F7e57013759C285caa701eB6"
    }
  },
  "UNI_DAI_ETH": {
    "buidlerevm": {
      "address": "0x7e35Eaf7e8FBd7887ad538D4A38Df5BbD073814a",
      "deployer": "0xc783df8a850f42e7F7e57013759C285caa701eB6"
    },
    "localhost": {
<<<<<<< HEAD
      "address": "0x0E512D4c480168bB354F9D70EfEe4c2779757Dc7",
=======
      "address": "0xbe66dC9DFEe580ED968403e35dF7b5159f873df8",
>>>>>>> cdcb5c7d
      "deployer": "0xc783df8a850f42e7F7e57013759C285caa701eB6"
    },
    "coverage": {
      "address": "0x7e35Eaf7e8FBd7887ad538D4A38Df5BbD073814a",
      "deployer": "0xc783df8a850f42e7F7e57013759C285caa701eB6"
    }
  },
  "UNI_USDC_ETH": {
    "buidlerevm": {
      "address": "0x5bcb88A0d20426e451332eE6C4324b0e663c50E0",
      "deployer": "0xc783df8a850f42e7F7e57013759C285caa701eB6"
    },
    "localhost": {
<<<<<<< HEAD
      "address": "0x77607B1E8f05c2D80Ad209368F9d812a79E89D0a",
=======
      "address": "0x93AfC6Df4bB8F62F2493B19e577f8382c0BA9EBC",
>>>>>>> cdcb5c7d
      "deployer": "0xc783df8a850f42e7F7e57013759C285caa701eB6"
    },
    "coverage": {
      "address": "0x5bcb88A0d20426e451332eE6C4324b0e663c50E0",
      "deployer": "0xc783df8a850f42e7F7e57013759C285caa701eB6"
    }
  },
  "UNI_SETH_ETH": {
    "buidlerevm": {
      "address": "0x3521eF8AaB0323004A6dD8b03CE890F4Ea3A13f5",
      "deployer": "0xc783df8a850f42e7F7e57013759C285caa701eB6"
    },
    "localhost": {
<<<<<<< HEAD
      "address": "0x86089a044275B66A8C01D31B5e234a2c4099DCcA",
=======
      "address": "0x75Ded61646B5945BdDd0CD9a9Db7c8288DA6F810",
>>>>>>> cdcb5c7d
      "deployer": "0xc783df8a850f42e7F7e57013759C285caa701eB6"
    },
    "coverage": {
      "address": "0x3521eF8AaB0323004A6dD8b03CE890F4Ea3A13f5",
      "deployer": "0xc783df8a850f42e7F7e57013759C285caa701eB6"
    }
  },
  "UNI_LINK_ETH": {
    "buidlerevm": {
      "address": "0x53369fd4680FfE3DfF39Fc6DDa9CfbfD43daeA2E",
      "deployer": "0xc783df8a850f42e7F7e57013759C285caa701eB6"
    },
    "localhost": {
<<<<<<< HEAD
      "address": "0x7B49a4DA95c3d8e3a308D9d550fd735285D2445b",
=======
      "address": "0xdE7c40e675bF1aA45c18cCbaEb9662B16b0Ddf7E",
>>>>>>> cdcb5c7d
      "deployer": "0xc783df8a850f42e7F7e57013759C285caa701eB6"
    },
    "coverage": {
      "address": "0x53369fd4680FfE3DfF39Fc6DDa9CfbfD43daeA2E",
      "deployer": "0xc783df8a850f42e7F7e57013759C285caa701eB6"
    }
  },
  "UNI_MKR_ETH": {
    "buidlerevm": {
      "address": "0xB00cC45B4a7d3e1FEE684cFc4417998A1c183e6d",
      "deployer": "0xc783df8a850f42e7F7e57013759C285caa701eB6"
    },
    "localhost": {
<<<<<<< HEAD
      "address": "0xE3e60d4513d7A63a5C4EE91df71e92cfDd97ac89",
=======
      "address": "0xEcb928A3c079a1696Aa5244779eEc3dE1717fACd",
>>>>>>> cdcb5c7d
      "deployer": "0xc783df8a850f42e7F7e57013759C285caa701eB6"
    },
    "coverage": {
      "address": "0xB00cC45B4a7d3e1FEE684cFc4417998A1c183e6d",
      "deployer": "0xc783df8a850f42e7F7e57013759C285caa701eB6"
    }
  },
  "UNI_LEND_ETH": {
    "buidlerevm": {
      "address": "0x58F132FBB86E21545A4Bace3C19f1C05d86d7A22",
      "deployer": "0xc783df8a850f42e7F7e57013759C285caa701eB6"
    },
    "localhost": {
<<<<<<< HEAD
      "address": "0xAA6DfC2A802857Fadb75726B6166484e2c011cf5",
=======
      "address": "0xDFbeeed692AA81E7f86E72F7ACbEA2A1C4d63544",
>>>>>>> cdcb5c7d
      "deployer": "0xc783df8a850f42e7F7e57013759C285caa701eB6"
    },
    "coverage": {
      "address": "0x58F132FBB86E21545A4Bace3C19f1C05d86d7A22",
      "deployer": "0xc783df8a850f42e7F7e57013759C285caa701eB6"
    }
  },
  "AaveProtocolTestHelpers": {
    "buidlerevm": {
      "address": "0xe7536f450378748E1BD4645D3c77ec38e0F3ba28"
    },
    "localhost": {
<<<<<<< HEAD
      "address": "0xAD4EA7747fF8C3ea98009B016280d3E5A93B71e4"
=======
      "address": "0x987223924D2DD6c6efB601756850f3886ECbceF6"
>>>>>>> cdcb5c7d
    },
    "coverage": {
      "address": "0x2cfcA5785261fbC88EFFDd46fCFc04c22525F9e4"
    },
    "kovan": {
      "address": "0xE4566ce19626826360f4faD941418e2849fC3685",
      "deployer": "0x6b40a028d2Ab94e5f6d3793F32D326CDf724Bb1D"
    }
  },
  "StableDebtToken": {
    "buidlerevm": {
      "address": "0x830bceA96E56DBC1F8578f75fBaC0AF16B32A07d",
      "deployer": "0xc783df8a850f42e7F7e57013759C285caa701eB6"
    },
    "localhost": {
<<<<<<< HEAD
      "address": "0xc59Ff5B5Ed3F1aEF6e37ec21B5BfFA21bD7fb2D9",
=======
      "address": "0xaca5aCeB6f44845d07Fd339a51F0bd52Bb3D8D1A",
>>>>>>> cdcb5c7d
      "deployer": "0xc783df8a850f42e7F7e57013759C285caa701eB6"
    },
    "coverage": {
      "address": "0xB660Fdd109a95718cB9d20E3A89EE6cE342aDcB6",
      "deployer": "0xc783df8a850f42e7F7e57013759C285caa701eB6"
    },
    "kovan": {
      "address": "0x0043967C1Cf13c4Ff3Bc38109054D5a97C147B4A",
      "deployer": "0x6b40a028d2Ab94e5f6d3793F32D326CDf724Bb1D"
    }
  },
  "VariableDebtToken": {
    "buidlerevm": {
      "address": "0xA0AB1cB92A4AF81f84dCd258155B5c25D247b54E",
      "deployer": "0xc783df8a850f42e7F7e57013759C285caa701eB6"
    },
    "localhost": {
<<<<<<< HEAD
      "address": "0xB6a7e0831d309e3dA99A4D169f0074910f047Dae",
=======
      "address": "0x9bD0Bec44106D8Ea8fFb6296d7A84742a290E064",
>>>>>>> cdcb5c7d
      "deployer": "0xc783df8a850f42e7F7e57013759C285caa701eB6"
    },
    "coverage": {
      "address": "0x830bceA96E56DBC1F8578f75fBaC0AF16B32A07d",
      "deployer": "0xc783df8a850f42e7F7e57013759C285caa701eB6"
    },
    "kovan": {
      "address": "0xdF75B68c75c30D177f4Dbd47cBcb5E2E4f3cf8F9",
      "deployer": "0x6b40a028d2Ab94e5f6d3793F32D326CDf724Bb1D"
    }
  },
  "AToken": {
    "localhost": {
<<<<<<< HEAD
      "address": "0x094D1D9DbA786f0cb1269e5Ddb3EfeB0d12d20c5",
=======
      "address": "0x00f126cCA2266bFb634Ed6DB17c4C74fb8cA5177",
>>>>>>> cdcb5c7d
      "deployer": "0xc783df8a850f42e7F7e57013759C285caa701eB6"
    },
    "buidlerevm": {
      "address": "0x5f7134cd38C826a7649f9Cc47dda24d834DD2967",
      "deployer": "0xc783df8a850f42e7F7e57013759C285caa701eB6"
    },
    "coverage": {
      "address": "0xA0AB1cB92A4AF81f84dCd258155B5c25D247b54E",
      "deployer": "0xc783df8a850f42e7F7e57013759C285caa701eB6"
    },
    "kovan": {
      "address": "0x1A23ADa7218e0a66b7368E12E379Ea88d7a68a27",
      "deployer": "0x6b40a028d2Ab94e5f6d3793F32D326CDf724Bb1D"
    }
  },
  "MockAToken": {
    "buidlerevm": {
      "address": "0x392E5355a0e88Bd394F717227c752670fb3a8020",
      "deployer": "0xc783df8a850f42e7F7e57013759C285caa701eB6"
    },
    "localhost": {
<<<<<<< HEAD
      "address": "0x5DbA865405aAEFe5bf9b77a877EA3956C92E309b",
=======
      "address": "0xbF538F34cb100bAeEE55aa1F036D33F03b03d900",
>>>>>>> cdcb5c7d
      "deployer": "0xc783df8a850f42e7F7e57013759C285caa701eB6"
    },
    "coverage": {
      "address": "0x392E5355a0e88Bd394F717227c752670fb3a8020",
      "deployer": "0xc783df8a850f42e7F7e57013759C285caa701eB6"
    }
  },
  "WETH": {
    "buidlerevm": {
      "address": "0xf784709d2317D872237C4bC22f867d1BAe2913AB",
      "deployer": "0xc783df8a850f42e7F7e57013759C285caa701eB6"
    },
    "localhost": {
<<<<<<< HEAD
      "address": "0xdA43fC20d88c77FdebE172b960f8eb1853a0A46F",
=======
      "address": "0xff1B1B810F5DCe853a9b1819DE220D532D1CFeF2",
>>>>>>> cdcb5c7d
      "deployer": "0xc783df8a850f42e7F7e57013759C285caa701eB6"
    },
    "coverage": {
      "address": "0xf784709d2317D872237C4bC22f867d1BAe2913AB",
      "deployer": "0xc783df8a850f42e7F7e57013759C285caa701eB6"
    }
  },
  "MockStableDebtToken": {
    "buidlerevm": {
      "address": "0x3b050AFb4ac4ACE646b31fF3639C1CD43aC31460",
      "deployer": "0xc783df8a850f42e7F7e57013759C285caa701eB6"
    },
    "localhost": {
<<<<<<< HEAD
      "address": "0x7AE7D25Ce30A48FED0bf4A5e86B46829EA73C69a",
=======
      "address": "0x7436d6adaA697413F00cb63E1A2A854bF2Aec5A1",
>>>>>>> cdcb5c7d
      "deployer": "0xc783df8a850f42e7F7e57013759C285caa701eB6"
    },
    "coverage": {
      "address": "0x3b050AFb4ac4ACE646b31fF3639C1CD43aC31460",
      "deployer": "0xc783df8a850f42e7F7e57013759C285caa701eB6"
    }
  },
  "MockVariableDebtToken": {
    "buidlerevm": {
      "address": "0xEBAB67ee3ef604D5c250A53b4b8fcbBC6ec3007C",
      "deployer": "0xc783df8a850f42e7F7e57013759C285caa701eB6"
    },
    "localhost": {
<<<<<<< HEAD
      "address": "0x031F94d0E0B894aa4458E3d34ceA141103641CDC",
=======
      "address": "0x2A7BE996B8801ED21f2f45148791D402811A2106",
>>>>>>> cdcb5c7d
      "deployer": "0xc783df8a850f42e7F7e57013759C285caa701eB6"
    },
    "coverage": {
      "address": "0xEBAB67ee3ef604D5c250A53b4b8fcbBC6ec3007C",
      "deployer": "0xc783df8a850f42e7F7e57013759C285caa701eB6"
    }
  },
  "MockSwapAdapter": {
    "buidlerevm": {
      "address": "0xDf73fC454FA018051D4a1509e63D11530A59DE10"
    },
    "coverage": {
      "address": "0xBEF0d4b9c089a5883741fC14cbA352055f35DDA2"
    },
    "localhost": {
<<<<<<< HEAD
      "address": "0x48AbD2dBBbaA7466313963ea17804B3cBC2cA71f"
=======
      "address": "0x48FAde2E719B770E1783d03466dAEe98b5183538"
>>>>>>> cdcb5c7d
    }
  },
  "MockFlashRepayAdapter": {
    "buidlerevm": {
      "address": "0xDf73fC454FA018051D4a1509e63D11530A59DE10"
    }
  },
  "MockFlashLiquiditySwapAdapter": {
    "buidlerevm": {
      "address": "0x2cfcA5785261fbC88EFFDd46fCFc04c22525F9e4"
    }
  }
}<|MERGE_RESOLUTION|>--- conflicted
+++ resolved
@@ -5,11 +5,7 @@
       "deployer": "0xc783df8a850f42e7F7e57013759C285caa701eB6"
     },
     "localhost": {
-<<<<<<< HEAD
-      "address": "0xAA6DfC2A802857Fadb75726B6166484e2c011cf5",
-=======
       "address": "0xDFbeeed692AA81E7f86E72F7ACbEA2A1C4d63544",
->>>>>>> cdcb5c7d
       "deployer": "0xc783df8a850f42e7F7e57013759C285caa701eB6"
     },
     "coverage": {
@@ -23,11 +19,7 @@
       "deployer": "0xc783df8a850f42e7F7e57013759C285caa701eB6"
     },
     "localhost": {
-<<<<<<< HEAD
-      "address": "0xFd23fD3d937ae73a7b545B8Bfeb218395bDe9b8f",
-=======
       "address": "0x5191aA68c7dB195181Dd2441dBE23A48EA24b040",
->>>>>>> cdcb5c7d
       "deployer": "0xc783df8a850f42e7F7e57013759C285caa701eB6"
     },
     "coverage": {
@@ -45,11 +37,7 @@
       "deployer": "0xc783df8a850f42e7F7e57013759C285caa701eB6"
     },
     "localhost": {
-<<<<<<< HEAD
-      "address": "0xE567BA007c79D491D585015c30c73BA7FfDAFaF0",
-=======
       "address": "0xa89E20284Bd638F31b0011D0fC754Fc9d2fa73e3",
->>>>>>> cdcb5c7d
       "deployer": "0xc783df8a850f42e7F7e57013759C285caa701eB6"
     },
     "coverage": {
@@ -85,11 +73,7 @@
       "address": "0x6642B57e4265BAD868C17Fc1d1F4F88DBBA04Aa8"
     },
     "localhost": {
-<<<<<<< HEAD
-      "address": "0x81228BFb2fE916C0fF76bF4e12c165321BdF1CFB"
-=======
       "address": "0x9Ec55627757348b322c8dD0865D704649bFa0c7b"
->>>>>>> cdcb5c7d
     },
     "kovan": {
       "address": "0x1339f3c1FfF00D0FD8946187fdC61F0ef0fFe786"
@@ -105,11 +89,7 @@
       "address": "0xD9273d497eDBC967F39d419461CfcF382a0A822e"
     },
     "localhost": {
-<<<<<<< HEAD
-      "address": "0xE2302ab9A6754EfaA8Ea55eECA668bCE72d8a4FE"
-=======
       "address": "0x3EE716e38f21e5FC16BFDB773db24D63C637A5d8"
->>>>>>> cdcb5c7d
     },
     "kovan": {
       "address": "0xB43CCfF1148bb5ab2104E2ee68A7c30cDEBb9A9C"
@@ -121,11 +101,7 @@
       "deployer": "0xc783df8a850f42e7F7e57013759C285caa701eB6"
     },
     "localhost": {
-<<<<<<< HEAD
-      "address": "0x8720da7Bc69d35800937CD0CB2a88517Ab681a34",
-=======
       "address": "0x5889354f21A1C8D8D2f82669d778f6Dab778B519",
->>>>>>> cdcb5c7d
       "deployer": "0xc783df8a850f42e7F7e57013759C285caa701eB6"
     },
     "coverage": {
@@ -139,11 +115,7 @@
       "deployer": "0xc783df8a850f42e7F7e57013759C285caa701eB6"
     },
     "localhost": {
-<<<<<<< HEAD
-      "address": "0x3F1976472C22fb2bC05Ff74CF3d03E52b0FDD6b8",
-=======
       "address": "0xC452C5244F701108B4e8E8BCe693160046b30332",
->>>>>>> cdcb5c7d
       "deployer": "0xc783df8a850f42e7F7e57013759C285caa701eB6"
     },
     "coverage": {
@@ -157,11 +129,7 @@
       "deployer": "0xc783df8a850f42e7F7e57013759C285caa701eB6"
     },
     "localhost": {
-<<<<<<< HEAD
-      "address": "0x804E98F470694629b5005b3B8f092B0188B2A770",
-=======
       "address": "0x0B63c002cb44B2e5e580C3B3560a27F4101D95c0",
->>>>>>> cdcb5c7d
       "deployer": "0xc783df8a850f42e7F7e57013759C285caa701eB6"
     },
     "coverage": {
@@ -179,11 +147,7 @@
       "deployer": "0xc783df8a850f42e7F7e57013759C285caa701eB6"
     },
     "localhost": {
-<<<<<<< HEAD
-      "address": "0xdaE51d2e6C77C5EC035Ab3B2a8eEF552F74035d0",
-=======
       "address": "0xCeB290A2C6614BF23B2faa0f0B8067F29C48DB0F",
->>>>>>> cdcb5c7d
       "deployer": "0xc783df8a850f42e7F7e57013759C285caa701eB6"
     },
     "coverage": {
@@ -201,11 +165,7 @@
       "deployer": "0xc783df8a850f42e7F7e57013759C285caa701eB6"
     },
     "localhost": {
-<<<<<<< HEAD
-      "address": "0x4e92ed34740Ef54325D0382BeA1F433374e92593",
-=======
       "address": "0x7C95b1ad025F0C9aB14192f87bF2aD53889bE4F7",
->>>>>>> cdcb5c7d
       "deployer": "0xc783df8a850f42e7F7e57013759C285caa701eB6"
     },
     "coverage": {
@@ -267,11 +227,7 @@
       "address": "0xBEF0d4b9c089a5883741fC14cbA352055f35DDA2"
     },
     "localhost": {
-<<<<<<< HEAD
-      "address": "0xaFc2D7E7f6915c053E257200D10BF53daCD37206"
-=======
       "address": "0x9c91aEaD98b1354C7B0EAfb8ff539d0796c79894"
->>>>>>> cdcb5c7d
     },
     "coverage": {
       "address": "0x2B681757d757fbB80cc51c6094cEF5eE75bF55aA"
@@ -283,11 +239,7 @@
       "deployer": "0xc783df8a850f42e7F7e57013759C285caa701eB6"
     },
     "localhost": {
-<<<<<<< HEAD
-      "address": "0x917873BDf56b8404b984e1D0946A9791fB8723ff",
-=======
       "address": "0x145b7B6368Df63e7F3497b0A948B30fC1A4d5E55",
->>>>>>> cdcb5c7d
       "deployer": "0xc783df8a850f42e7F7e57013759C285caa701eB6"
     },
     "coverage": {
@@ -301,11 +253,7 @@
       "deployer": "0xc783df8a850f42e7F7e57013759C285caa701eB6"
     },
     "localhost": {
-<<<<<<< HEAD
-      "address": "0xda8D610DBF58CdbBd9FF63Cfd5d152d6aC03D827",
-=======
       "address": "0x010e948B9B7D30771E23346C0B17a4D5Ff04e300",
->>>>>>> cdcb5c7d
       "deployer": "0xc783df8a850f42e7F7e57013759C285caa701eB6"
     },
     "coverage": {
@@ -319,11 +267,7 @@
       "deployer": "0xc783df8a850f42e7F7e57013759C285caa701eB6"
     },
     "localhost": {
-<<<<<<< HEAD
-      "address": "0x230063F7a99684eCB09C0100B46e4ef52F790787",
-=======
       "address": "0x79094eDB848047e87a4B8a64ab5Ee2f527791bC0",
->>>>>>> cdcb5c7d
       "deployer": "0xc783df8a850f42e7F7e57013759C285caa701eB6"
     },
     "coverage": {
@@ -337,11 +281,7 @@
       "deployer": "0xc783df8a850f42e7F7e57013759C285caa701eB6"
     },
     "localhost": {
-<<<<<<< HEAD
-      "address": "0x9357981b57000D78aE088D85D8B93aabd971E44c",
-=======
       "address": "0xEE0A69d0Bb1312685870Dd7E20AcAD66b6f6264F",
->>>>>>> cdcb5c7d
       "deployer": "0xc783df8a850f42e7F7e57013759C285caa701eB6"
     },
     "coverage": {
@@ -355,11 +295,7 @@
       "deployer": "0xc783df8a850f42e7F7e57013759C285caa701eB6"
     },
     "localhost": {
-<<<<<<< HEAD
-      "address": "0x347aB2276e45528d0869d98454dB85d0353289cc",
-=======
       "address": "0x631B367fBE1dbB934bC039aAA0C9eC2EE5943fd5",
->>>>>>> cdcb5c7d
       "deployer": "0xc783df8a850f42e7F7e57013759C285caa701eB6"
     },
     "coverage": {
@@ -373,11 +309,7 @@
       "deployer": "0xc783df8a850f42e7F7e57013759C285caa701eB6"
     },
     "localhost": {
-<<<<<<< HEAD
-      "address": "0x2120a59e1800077C8dd0a60bB36315282d3AD73d",
-=======
       "address": "0xf55Af78B3f3059fACF166Aa338FFe059A14e75F6",
->>>>>>> cdcb5c7d
       "deployer": "0xc783df8a850f42e7F7e57013759C285caa701eB6"
     },
     "coverage": {
@@ -391,11 +323,7 @@
       "deployer": "0xc783df8a850f42e7F7e57013759C285caa701eB6"
     },
     "localhost": {
-<<<<<<< HEAD
-      "address": "0xAD8b260d4a55fa27D9611E32029b74CE4fBb43B7",
-=======
       "address": "0xD5A0587aAEB195028909E98930B391dFB3f9F589",
->>>>>>> cdcb5c7d
       "deployer": "0xc783df8a850f42e7F7e57013759C285caa701eB6"
     },
     "coverage": {
@@ -409,11 +337,7 @@
       "deployer": "0xc783df8a850f42e7F7e57013759C285caa701eB6"
     },
     "localhost": {
-<<<<<<< HEAD
-      "address": "0x15556f286eA3dc789b31d71058F236d3f84a8CdC",
-=======
       "address": "0xaD3AdbC18E4AD090034A6C74Eda61f4310dce313",
->>>>>>> cdcb5c7d
       "deployer": "0xc783df8a850f42e7F7e57013759C285caa701eB6"
     },
     "coverage": {
@@ -427,11 +351,7 @@
       "deployer": "0xc783df8a850f42e7F7e57013759C285caa701eB6"
     },
     "localhost": {
-<<<<<<< HEAD
-      "address": "0xc1D388F1b4a9448cC88249020D3Bb82588496aDD",
-=======
       "address": "0x25a88BbA9c8D2a46e3Ff4bFe98712DF7A1044fB6",
->>>>>>> cdcb5c7d
       "deployer": "0xc783df8a850f42e7F7e57013759C285caa701eB6"
     },
     "coverage": {
@@ -445,11 +365,7 @@
       "deployer": "0xc783df8a850f42e7F7e57013759C285caa701eB6"
     },
     "localhost": {
-<<<<<<< HEAD
-      "address": "0x8AA4ef0B7069333d32e1a301c3e8867050Ce7dd4",
-=======
       "address": "0x16d1802cd7cfcb67955BBBa26bAae1cE559B5F5B",
->>>>>>> cdcb5c7d
       "deployer": "0xc783df8a850f42e7F7e57013759C285caa701eB6"
     },
     "coverage": {
@@ -463,11 +379,7 @@
       "deployer": "0xc783df8a850f42e7F7e57013759C285caa701eB6"
     },
     "localhost": {
-<<<<<<< HEAD
-      "address": "0xFB2DB49aEfdfb4A1443D369F9707BF07EC200609",
-=======
       "address": "0xE58d8c88f5A670f16BE8F7864707170F43e943A6",
->>>>>>> cdcb5c7d
       "deployer": "0xc783df8a850f42e7F7e57013759C285caa701eB6"
     },
     "coverage": {
@@ -481,11 +393,7 @@
       "deployer": "0xc783df8a850f42e7F7e57013759C285caa701eB6"
     },
     "localhost": {
-<<<<<<< HEAD
-      "address": "0x231926CDdAf87b45382127E83b371D81dd3071dE",
-=======
       "address": "0xfdAF4f6e47e854c05bE158993d32872e784F0502",
->>>>>>> cdcb5c7d
       "deployer": "0xc783df8a850f42e7F7e57013759C285caa701eB6"
     },
     "coverage": {
@@ -499,11 +407,7 @@
       "deployer": "0xc783df8a850f42e7F7e57013759C285caa701eB6"
     },
     "localhost": {
-<<<<<<< HEAD
-      "address": "0x3DBE70A3bE31C9Bd7EeE42F2d89e6D8BdbB60d9D",
-=======
       "address": "0x92edC13A10036A3C50396f2B63148a3e9a8D589e",
->>>>>>> cdcb5c7d
       "deployer": "0xc783df8a850f42e7F7e57013759C285caa701eB6"
     },
     "coverage": {
@@ -517,11 +421,7 @@
       "deployer": "0xc783df8a850f42e7F7e57013759C285caa701eB6"
     },
     "localhost": {
-<<<<<<< HEAD
-      "address": "0x17CcC196687feD7693580e5C327C16623c1422aA",
-=======
       "address": "0xE5C277cDb7E10372918Ac54Ce54022910A24FE88",
->>>>>>> cdcb5c7d
       "deployer": "0xc783df8a850f42e7F7e57013759C285caa701eB6"
     },
     "coverage": {
@@ -535,11 +435,7 @@
       "deployer": "0xc783df8a850f42e7F7e57013759C285caa701eB6"
     },
     "localhost": {
-<<<<<<< HEAD
-      "address": "0xa3C9636e8A83e9A20F17d6101D8f5fC19cFa5cF1",
-=======
       "address": "0xF5742a599a0F4520089cbf2EBBa66Bb4F471B85F",
->>>>>>> cdcb5c7d
       "deployer": "0xc783df8a850f42e7F7e57013759C285caa701eB6"
     },
     "coverage": {
@@ -553,11 +449,7 @@
       "deployer": "0xc783df8a850f42e7F7e57013759C285caa701eB6"
     },
     "localhost": {
-<<<<<<< HEAD
-      "address": "0x7b3e185D7Dd72CB6a8e4f3b77f2afa9cc2986702",
-=======
       "address": "0x380EF388e13D8cAdeACef6eF682C7B7D85865076",
->>>>>>> cdcb5c7d
       "deployer": "0xc783df8a850f42e7F7e57013759C285caa701eB6"
     },
     "coverage": {
@@ -571,11 +463,7 @@
       "deployer": "0xc783df8a850f42e7F7e57013759C285caa701eB6"
     },
     "localhost": {
-<<<<<<< HEAD
-      "address": "0x582e9540A4FCA6aF23543D10e274bFfC6A1C4bd0",
-=======
       "address": "0xC89577DED8441e52C17C13D527b85b225C5c8311",
->>>>>>> cdcb5c7d
       "deployer": "0xc783df8a850f42e7F7e57013759C285caa701eB6"
     },
     "coverage": {
@@ -589,11 +477,7 @@
       "deployer": "0xc783df8a850f42e7F7e57013759C285caa701eB6"
     },
     "localhost": {
-<<<<<<< HEAD
-      "address": "0x1380773F68a96A09181551658ae1F23EA5298339",
-=======
       "address": "0xD4b06774A717Ff5A7c20c8712e31c6BbfFcb1F01",
->>>>>>> cdcb5c7d
       "deployer": "0xc783df8a850f42e7F7e57013759C285caa701eB6"
     },
     "coverage": {
@@ -607,11 +491,7 @@
       "deployer": "0xc783df8a850f42e7F7e57013759C285caa701eB6"
     },
     "localhost": {
-<<<<<<< HEAD
-      "address": "0x0E512D4c480168bB354F9D70EfEe4c2779757Dc7",
-=======
       "address": "0xbe66dC9DFEe580ED968403e35dF7b5159f873df8",
->>>>>>> cdcb5c7d
       "deployer": "0xc783df8a850f42e7F7e57013759C285caa701eB6"
     },
     "coverage": {
@@ -625,11 +505,7 @@
       "deployer": "0xc783df8a850f42e7F7e57013759C285caa701eB6"
     },
     "localhost": {
-<<<<<<< HEAD
-      "address": "0x77607B1E8f05c2D80Ad209368F9d812a79E89D0a",
-=======
       "address": "0x93AfC6Df4bB8F62F2493B19e577f8382c0BA9EBC",
->>>>>>> cdcb5c7d
       "deployer": "0xc783df8a850f42e7F7e57013759C285caa701eB6"
     },
     "coverage": {
@@ -643,11 +519,7 @@
       "deployer": "0xc783df8a850f42e7F7e57013759C285caa701eB6"
     },
     "localhost": {
-<<<<<<< HEAD
-      "address": "0x86089a044275B66A8C01D31B5e234a2c4099DCcA",
-=======
       "address": "0x75Ded61646B5945BdDd0CD9a9Db7c8288DA6F810",
->>>>>>> cdcb5c7d
       "deployer": "0xc783df8a850f42e7F7e57013759C285caa701eB6"
     },
     "coverage": {
@@ -661,11 +533,7 @@
       "deployer": "0xc783df8a850f42e7F7e57013759C285caa701eB6"
     },
     "localhost": {
-<<<<<<< HEAD
-      "address": "0x7B49a4DA95c3d8e3a308D9d550fd735285D2445b",
-=======
       "address": "0xdE7c40e675bF1aA45c18cCbaEb9662B16b0Ddf7E",
->>>>>>> cdcb5c7d
       "deployer": "0xc783df8a850f42e7F7e57013759C285caa701eB6"
     },
     "coverage": {
@@ -679,11 +547,7 @@
       "deployer": "0xc783df8a850f42e7F7e57013759C285caa701eB6"
     },
     "localhost": {
-<<<<<<< HEAD
-      "address": "0xE3e60d4513d7A63a5C4EE91df71e92cfDd97ac89",
-=======
       "address": "0xEcb928A3c079a1696Aa5244779eEc3dE1717fACd",
->>>>>>> cdcb5c7d
       "deployer": "0xc783df8a850f42e7F7e57013759C285caa701eB6"
     },
     "coverage": {
@@ -697,11 +561,7 @@
       "deployer": "0xc783df8a850f42e7F7e57013759C285caa701eB6"
     },
     "localhost": {
-<<<<<<< HEAD
-      "address": "0xAA6DfC2A802857Fadb75726B6166484e2c011cf5",
-=======
       "address": "0xDFbeeed692AA81E7f86E72F7ACbEA2A1C4d63544",
->>>>>>> cdcb5c7d
       "deployer": "0xc783df8a850f42e7F7e57013759C285caa701eB6"
     },
     "coverage": {
@@ -714,11 +574,7 @@
       "address": "0xe7536f450378748E1BD4645D3c77ec38e0F3ba28"
     },
     "localhost": {
-<<<<<<< HEAD
-      "address": "0xAD4EA7747fF8C3ea98009B016280d3E5A93B71e4"
-=======
       "address": "0x987223924D2DD6c6efB601756850f3886ECbceF6"
->>>>>>> cdcb5c7d
     },
     "coverage": {
       "address": "0x2cfcA5785261fbC88EFFDd46fCFc04c22525F9e4"
@@ -734,11 +590,7 @@
       "deployer": "0xc783df8a850f42e7F7e57013759C285caa701eB6"
     },
     "localhost": {
-<<<<<<< HEAD
-      "address": "0xc59Ff5B5Ed3F1aEF6e37ec21B5BfFA21bD7fb2D9",
-=======
       "address": "0xaca5aCeB6f44845d07Fd339a51F0bd52Bb3D8D1A",
->>>>>>> cdcb5c7d
       "deployer": "0xc783df8a850f42e7F7e57013759C285caa701eB6"
     },
     "coverage": {
@@ -756,11 +608,7 @@
       "deployer": "0xc783df8a850f42e7F7e57013759C285caa701eB6"
     },
     "localhost": {
-<<<<<<< HEAD
-      "address": "0xB6a7e0831d309e3dA99A4D169f0074910f047Dae",
-=======
       "address": "0x9bD0Bec44106D8Ea8fFb6296d7A84742a290E064",
->>>>>>> cdcb5c7d
       "deployer": "0xc783df8a850f42e7F7e57013759C285caa701eB6"
     },
     "coverage": {
@@ -774,11 +622,7 @@
   },
   "AToken": {
     "localhost": {
-<<<<<<< HEAD
-      "address": "0x094D1D9DbA786f0cb1269e5Ddb3EfeB0d12d20c5",
-=======
       "address": "0x00f126cCA2266bFb634Ed6DB17c4C74fb8cA5177",
->>>>>>> cdcb5c7d
       "deployer": "0xc783df8a850f42e7F7e57013759C285caa701eB6"
     },
     "buidlerevm": {
@@ -800,11 +644,7 @@
       "deployer": "0xc783df8a850f42e7F7e57013759C285caa701eB6"
     },
     "localhost": {
-<<<<<<< HEAD
-      "address": "0x5DbA865405aAEFe5bf9b77a877EA3956C92E309b",
-=======
       "address": "0xbF538F34cb100bAeEE55aa1F036D33F03b03d900",
->>>>>>> cdcb5c7d
       "deployer": "0xc783df8a850f42e7F7e57013759C285caa701eB6"
     },
     "coverage": {
@@ -818,11 +658,7 @@
       "deployer": "0xc783df8a850f42e7F7e57013759C285caa701eB6"
     },
     "localhost": {
-<<<<<<< HEAD
-      "address": "0xdA43fC20d88c77FdebE172b960f8eb1853a0A46F",
-=======
       "address": "0xff1B1B810F5DCe853a9b1819DE220D532D1CFeF2",
->>>>>>> cdcb5c7d
       "deployer": "0xc783df8a850f42e7F7e57013759C285caa701eB6"
     },
     "coverage": {
@@ -836,11 +672,7 @@
       "deployer": "0xc783df8a850f42e7F7e57013759C285caa701eB6"
     },
     "localhost": {
-<<<<<<< HEAD
-      "address": "0x7AE7D25Ce30A48FED0bf4A5e86B46829EA73C69a",
-=======
       "address": "0x7436d6adaA697413F00cb63E1A2A854bF2Aec5A1",
->>>>>>> cdcb5c7d
       "deployer": "0xc783df8a850f42e7F7e57013759C285caa701eB6"
     },
     "coverage": {
@@ -854,11 +686,7 @@
       "deployer": "0xc783df8a850f42e7F7e57013759C285caa701eB6"
     },
     "localhost": {
-<<<<<<< HEAD
-      "address": "0x031F94d0E0B894aa4458E3d34ceA141103641CDC",
-=======
       "address": "0x2A7BE996B8801ED21f2f45148791D402811A2106",
->>>>>>> cdcb5c7d
       "deployer": "0xc783df8a850f42e7F7e57013759C285caa701eB6"
     },
     "coverage": {
@@ -874,11 +702,7 @@
       "address": "0xBEF0d4b9c089a5883741fC14cbA352055f35DDA2"
     },
     "localhost": {
-<<<<<<< HEAD
-      "address": "0x48AbD2dBBbaA7466313963ea17804B3cBC2cA71f"
-=======
       "address": "0x48FAde2E719B770E1783d03466dAEe98b5183538"
->>>>>>> cdcb5c7d
     }
   },
   "MockFlashRepayAdapter": {
