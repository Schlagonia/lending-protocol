--- conflicted
+++ resolved
@@ -371,14 +371,17 @@
     //validation of the parameters: the LTV can
     //only be lower or equal than the liquidation threshold
     //(otherwise a loan against the asset would cause instantaneous liquidation)
-    require(ltv <= liquidationThreshold, Errors.INVALID_CONFIGURATION);
+    require(ltv <= liquidationThreshold, Errors.LPC_INVALID_CONFIGURATION);
 
     if (liquidationThreshold != 0) {
       //liquidation bonus must be bigger than 100.00%, otherwise the liquidator would receive less
       //collateral than needed to cover the debt
-      require(liquidationBonus > PercentageMath.PERCENTAGE_FACTOR, Errors.INVALID_CONFIGURATION);
+      require(
+        liquidationBonus > PercentageMath.PERCENTAGE_FACTOR,
+        Errors.LPC_INVALID_CONFIGURATION
+      );
     } else {
-      require(liquidationBonus == 0, Errors.INVALID_CONFIGURATION);
+      require(liquidationBonus == 0, Errors.LPC_INVALID_CONFIGURATION);
       //if the liquidation threshold is being set to 0,
       // the reserve is being disabled as collateral. To do so,
       //we need to ensure no liquidity is deposited
@@ -441,18 +444,7 @@
    * @param asset the address of the reserve
    **/
   function deactivateReserve(address asset) external onlyAaveAdmin {
-<<<<<<< HEAD
     _checkNoLiquidity(asset);
-=======
-    ReserveLogic.ReserveData memory reserveData = pool.getReserveData(asset);
-
-    uint256 availableLiquidity = IERC20Detailed(asset).balanceOf(reserveData.aTokenAddress);
-
-    require(
-      availableLiquidity == 0 && reserveData.currentLiquidityRate == 0,
-      Errors.LPC_RESERVE_LIQUIDITY_NOT_0
-    );
->>>>>>> f188fd5c
 
     ReserveConfiguration.Map memory currentConfig = pool.getConfiguration(asset);
 
@@ -639,7 +631,7 @@
 
     require(
       availableLiquidity == 0 && reserveData.currentLiquidityRate == 0,
-      Errors.RESERVE_LIQUIDITY_NOT_0
+      Errors.LPC_RESERVE_LIQUIDITY_NOT_0
     );
   }
 }