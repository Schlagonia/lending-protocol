// SPDX-License-Identifier: agpl-3.0
pragma solidity 0.6.12;
pragma experimental ABIEncoderV2;

import {SafeMath} from '../../dependencies/openzeppelin/contracts/SafeMath.sol';
import {VersionedInitializable} from '../libraries/aave-upgradeability/VersionedInitializable.sol';
import {
  InitializableImmutableAdminUpgradeabilityProxy
} from '../libraries/aave-upgradeability/InitializableImmutableAdminUpgradeabilityProxy.sol';
import {ReserveConfiguration} from '../libraries/configuration/ReserveConfiguration.sol';
import {ILendingPoolAddressesProvider} from '../../interfaces/ILendingPoolAddressesProvider.sol';
import {ILendingPool} from '../../interfaces/ILendingPool.sol';
import {IERC20Detailed} from '../../dependencies/openzeppelin/contracts/IERC20Detailed.sol';
import {Errors} from '../libraries/helpers/Errors.sol';
import {PercentageMath} from '../libraries/math/PercentageMath.sol';
import {DataTypes} from '../libraries/types/DataTypes.sol';
import {IInitializableDebtToken} from '../../interfaces/IInitializableDebtToken.sol';
import {IInitializableAToken} from '../../interfaces/IInitializableAToken.sol';
import {IAaveIncentivesController} from '../../interfaces/IAaveIncentivesController.sol';
import {ILendingPoolConfigurator} from '../../interfaces/ILendingPoolConfigurator.sol';

/**
 * @title LendingPoolConfigurator contract
 * @author Aave
 * @dev Implements the configuration methods for the Aave protocol
 **/

contract LendingPoolConfigurator is VersionedInitializable, ILendingPoolConfigurator {
  using SafeMath for uint256;
  using PercentageMath for uint256;
  using ReserveConfiguration for DataTypes.ReserveConfigurationMap;

  ILendingPoolAddressesProvider internal _addressesProvider;
  ILendingPool internal _pool;

  mapping(address => bool) private _riskAdmins;

  mapping(address => bool) private _riskAdmins;

  modifier onlyPoolAdmin {
    require(_addressesProvider.getPoolAdmin() == msg.sender, Errors.CALLER_NOT_POOL_ADMIN);
    _;
  }

  modifier onlyEmergencyAdmin {
    require(
      _addressesProvider.getEmergencyAdmin() == msg.sender,
      Errors.LPC_CALLER_NOT_EMERGENCY_ADMIN
    );
    _;
  }

  modifier onlyEmergencyOrPoolAdmin {
    require(
<<<<<<< HEAD
      addressesProvider.getEmergencyAdmin() == msg.sender ||
        addressesProvider.getPoolAdmin() == msg.sender,
=======
      _addressesProvider.getEmergencyAdmin() == msg.sender ||
        _addressesProvider.getPoolAdmin() == msg.sender,
>>>>>>> 6b24f7dc
      Errors.LPC_CALLER_NOT_EMERGENCY_OR_POOL_ADMIN
    );
    _;
  }

  modifier onlyRiskOrPoolAdmins {
    require(
<<<<<<< HEAD
      _riskAdmins[msg.sender] || addressesProvider.getPoolAdmin() == msg.sender,
=======
      _riskAdmins[msg.sender] || _addressesProvider.getPoolAdmin() == msg.sender,
>>>>>>> 6b24f7dc
      Errors.LPC_CALLER_NOT_RISK_OR_POOL_ADMIN
    );
    _;
  }

  uint256 internal constant CONFIGURATOR_REVISION = 0x1;

  function getRevision() internal pure override returns (uint256) {
    return CONFIGURATOR_REVISION;
  }

  function initialize(ILendingPoolAddressesProvider provider) public initializer {
    _addressesProvider = provider;
    _pool = ILendingPool(_addressesProvider.getLendingPool());
  }

  /// @inheritdoc ILendingPoolConfigurator
  function batchInitReserve(InitReserveInput[] calldata input) external override onlyPoolAdmin {
    ILendingPool cachedPool = _pool;
    for (uint256 i = 0; i < input.length; i++) {
      _initReserve(cachedPool, input[i]);
    }
  }

  function _initReserve(ILendingPool pool, InitReserveInput calldata input) internal {
    address aTokenProxyAddress =
      _initTokenWithProxy(
        input.aTokenImpl,
        abi.encodeWithSelector(
          IInitializableAToken.initialize.selector,
          pool,
          input.treasury,
          input.underlyingAsset,
          IAaveIncentivesController(input.incentivesController),
          input.underlyingAssetDecimals,
          input.aTokenName,
          input.aTokenSymbol,
          input.params
        )
      );

    address stableDebtTokenProxyAddress =
      _initTokenWithProxy(
        input.stableDebtTokenImpl,
        abi.encodeWithSelector(
          IInitializableDebtToken.initialize.selector,
          pool,
          input.underlyingAsset,
          IAaveIncentivesController(input.incentivesController),
          input.underlyingAssetDecimals,
          input.stableDebtTokenName,
          input.stableDebtTokenSymbol,
          input.params
        )
      );

    address variableDebtTokenProxyAddress =
      _initTokenWithProxy(
        input.variableDebtTokenImpl,
        abi.encodeWithSelector(
          IInitializableDebtToken.initialize.selector,
          pool,
          input.underlyingAsset,
          IAaveIncentivesController(input.incentivesController),
          input.underlyingAssetDecimals,
          input.variableDebtTokenName,
          input.variableDebtTokenSymbol,
          input.params
        )
      );

    pool.initReserve(
      input.underlyingAsset,
      aTokenProxyAddress,
      stableDebtTokenProxyAddress,
      variableDebtTokenProxyAddress,
      input.interestRateStrategyAddress
    );

    DataTypes.ReserveConfigurationMap memory currentConfig =
      pool.getConfiguration(input.underlyingAsset);

    currentConfig.setDecimals(input.underlyingAssetDecimals);

    currentConfig.setActive(true);
    currentConfig.setPaused(false);
    currentConfig.setFrozen(false);

    pool.setConfiguration(input.underlyingAsset, currentConfig.data);

    emit ReserveInitialized(
      input.underlyingAsset,
      aTokenProxyAddress,
      stableDebtTokenProxyAddress,
      variableDebtTokenProxyAddress,
      input.interestRateStrategyAddress
    );
  }

  /// @inheritdoc ILendingPoolConfigurator
  function updateAToken(UpdateATokenInput calldata input) external override onlyPoolAdmin {
    ILendingPool cachedPool = _pool;

    DataTypes.ReserveData memory reserveData = cachedPool.getReserveData(input.asset);

    (, , , uint256 decimals, ) = cachedPool.getConfiguration(input.asset).getParamsMemory();

    bytes memory encodedCall =
      abi.encodeWithSelector(
        IInitializableAToken.initialize.selector,
        cachedPool,
        input.treasury,
        input.asset,
        input.incentivesController,
        decimals,
        input.name,
        input.symbol,
        input.params
      );

    _upgradeTokenImplementation(reserveData.aTokenAddress, input.implementation, encodedCall);

    emit ATokenUpgraded(input.asset, reserveData.aTokenAddress, input.implementation);
  }

  /// @inheritdoc ILendingPoolConfigurator
  function updateStableDebtToken(UpdateDebtTokenInput calldata input)
    external
    override
    onlyPoolAdmin
  {
    ILendingPool cachedPool = _pool;

    DataTypes.ReserveData memory reserveData = cachedPool.getReserveData(input.asset);

    (, , , uint256 decimals, ) = cachedPool.getConfiguration(input.asset).getParamsMemory();

    bytes memory encodedCall =
      abi.encodeWithSelector(
        IInitializableDebtToken.initialize.selector,
        cachedPool,
        input.asset,
        input.incentivesController,
        decimals,
        input.name,
        input.symbol,
        input.params
      );

    _upgradeTokenImplementation(
      reserveData.stableDebtTokenAddress,
      input.implementation,
      encodedCall
    );

    emit StableDebtTokenUpgraded(
      input.asset,
      reserveData.stableDebtTokenAddress,
      input.implementation
    );
  }

<<<<<<< HEAD
  /**
   * @dev Updates the variable debt token implementation for the asset
   **/
  function updateVariableDebtToken(UpdateDebtTokenInput calldata input) external onlyPoolAdmin {
    ILendingPool cachedPool = pool;
=======
  /// @inheritdoc ILendingPoolConfigurator
  function updateVariableDebtToken(UpdateDebtTokenInput calldata input)
    external
    override
    onlyPoolAdmin
  {
    ILendingPool cachedPool = _pool;
>>>>>>> 6b24f7dc

    DataTypes.ReserveData memory reserveData = cachedPool.getReserveData(input.asset);

    (, , , uint256 decimals, ) = cachedPool.getConfiguration(input.asset).getParamsMemory();

    bytes memory encodedCall =
      abi.encodeWithSelector(
        IInitializableDebtToken.initialize.selector,
        cachedPool,
        input.asset,
        input.incentivesController,
        decimals,
        input.name,
        input.symbol,
        input.params
      );

    _upgradeTokenImplementation(
      reserveData.variableDebtTokenAddress,
      input.implementation,
      encodedCall
    );

    emit VariableDebtTokenUpgraded(
      input.asset,
      reserveData.variableDebtTokenAddress,
      input.implementation
    );
  }

<<<<<<< HEAD
  /**
   * @dev Enables borrowing on a reserve
   * @param asset The address of the underlying asset of the reserve
   * @param stableBorrowRateEnabled True if stable borrow rate needs to be enabled by default on this reserve
   **/
=======
  /// @inheritdoc ILendingPoolConfigurator
>>>>>>> 6b24f7dc
  function enableBorrowingOnReserve(
    address asset,
    uint256 borrowCap,
    bool stableBorrowRateEnabled
<<<<<<< HEAD
  ) external onlyRiskOrPoolAdmins {
    DataTypes.ReserveConfigurationMap memory currentConfig = pool.getConfiguration(asset);
=======
  ) external override onlyRiskOrPoolAdmins {
    DataTypes.ReserveConfigurationMap memory currentConfig = _pool.getConfiguration(asset);
>>>>>>> 6b24f7dc

    currentConfig.setBorrowingEnabled(true);
    currentConfig.setBorrowCap(borrowCap);
    currentConfig.setStableRateBorrowingEnabled(stableBorrowRateEnabled);

    _pool.setConfiguration(asset, currentConfig.data);

    emit BorrowCapChanged(asset, borrowCap);
    emit BorrowingEnabledOnReserve(asset, stableBorrowRateEnabled);
  }

<<<<<<< HEAD
  /**
   * @dev Disables borrowing on a reserve
   * @param asset The address of the underlying asset of the reserve
   **/
  function disableBorrowingOnReserve(address asset) external onlyRiskOrPoolAdmins {
    DataTypes.ReserveConfigurationMap memory currentConfig = pool.getConfiguration(asset);
=======
  /// @inheritdoc ILendingPoolConfigurator
  function disableBorrowingOnReserve(address asset) external override onlyRiskOrPoolAdmins {
    DataTypes.ReserveConfigurationMap memory currentConfig = _pool.getConfiguration(asset);
>>>>>>> 6b24f7dc

    currentConfig.setBorrowingEnabled(false);

    _pool.setConfiguration(asset, currentConfig.data);
    emit BorrowingDisabledOnReserve(asset);
  }

  /// @inheritdoc ILendingPoolConfigurator
  function configureReserveAsCollateral(
    address asset,
    uint256 ltv,
    uint256 liquidationThreshold,
    uint256 liquidationBonus
<<<<<<< HEAD
  ) external onlyRiskOrPoolAdmins {
    DataTypes.ReserveConfigurationMap memory currentConfig = pool.getConfiguration(asset);
=======
  ) external override onlyRiskOrPoolAdmins {
    DataTypes.ReserveConfigurationMap memory currentConfig = _pool.getConfiguration(asset);
>>>>>>> 6b24f7dc

    //validation of the parameters: the LTV can
    //only be lower or equal than the liquidation threshold
    //(otherwise a loan against the asset would cause instantaneous liquidation)
    require(ltv <= liquidationThreshold, Errors.LPC_INVALID_CONFIGURATION);

    if (liquidationThreshold != 0) {
      //liquidation bonus must be bigger than 100.00%, otherwise the liquidator would receive less
      //collateral than needed to cover the debt
      require(
        liquidationBonus > PercentageMath.PERCENTAGE_FACTOR,
        Errors.LPC_INVALID_CONFIGURATION
      );

      //if threshold * bonus is less than PERCENTAGE_FACTOR, it's guaranteed that at the moment
      //a loan is taken there is enough collateral available to cover the liquidation bonus
      require(
        liquidationThreshold.percentMul(liquidationBonus) <= PercentageMath.PERCENTAGE_FACTOR,
        Errors.LPC_INVALID_CONFIGURATION
      );
    } else {
      require(liquidationBonus == 0, Errors.LPC_INVALID_CONFIGURATION);
      //if the liquidation threshold is being set to 0,
      // the reserve is being disabled as collateral. To do so,
      //we need to ensure no liquidity is deposited
      _checkNoLiquidity(asset);
    }

    currentConfig.setLtv(ltv);
    currentConfig.setLiquidationThreshold(liquidationThreshold);
    currentConfig.setLiquidationBonus(liquidationBonus);

    _pool.setConfiguration(asset, currentConfig.data);

    emit CollateralConfigurationChanged(asset, ltv, liquidationThreshold, liquidationBonus);
  }

<<<<<<< HEAD
  /**
   * @dev Enable stable rate borrowing on a reserve
   * @param asset The address of the underlying asset of the reserve
   **/
  function enableReserveStableRate(address asset) external onlyRiskOrPoolAdmins {
    DataTypes.ReserveConfigurationMap memory currentConfig = pool.getConfiguration(asset);
=======
  /// @inheritdoc ILendingPoolConfigurator
  function enableReserveStableRate(address asset) external override onlyRiskOrPoolAdmins {
    DataTypes.ReserveConfigurationMap memory currentConfig = _pool.getConfiguration(asset);
>>>>>>> 6b24f7dc

    currentConfig.setStableRateBorrowingEnabled(true);

    _pool.setConfiguration(asset, currentConfig.data);

    emit StableRateEnabledOnReserve(asset);
  }

<<<<<<< HEAD
  /**
   * @dev Disable stable rate borrowing on a reserve
   * @param asset The address of the underlying asset of the reserve
   **/
  function disableReserveStableRate(address asset) external onlyRiskOrPoolAdmins {
    DataTypes.ReserveConfigurationMap memory currentConfig = pool.getConfiguration(asset);
=======
  /// @inheritdoc ILendingPoolConfigurator
  function disableReserveStableRate(address asset) external override onlyRiskOrPoolAdmins {
    DataTypes.ReserveConfigurationMap memory currentConfig = _pool.getConfiguration(asset);
>>>>>>> 6b24f7dc

    currentConfig.setStableRateBorrowingEnabled(false);

    _pool.setConfiguration(asset, currentConfig.data);

    emit StableRateDisabledOnReserve(asset);
  }

  /// @inheritdoc ILendingPoolConfigurator
  function activateReserve(address asset) external override onlyPoolAdmin {
    DataTypes.ReserveConfigurationMap memory currentConfig = _pool.getConfiguration(asset);

    currentConfig.setActive(true);

    _pool.setConfiguration(asset, currentConfig.data);

    emit ReserveActivated(asset);
  }

  /// @inheritdoc ILendingPoolConfigurator
  function deactivateReserve(address asset) external override onlyPoolAdmin {
    _checkNoLiquidity(asset);

    DataTypes.ReserveConfigurationMap memory currentConfig = _pool.getConfiguration(asset);

    currentConfig.setActive(false);

    _pool.setConfiguration(asset, currentConfig.data);

    emit ReserveDeactivated(asset);
  }

  /// @inheritdoc ILendingPoolConfigurator
  function freezeReserve(address asset) external override onlyRiskOrPoolAdmins {
    DataTypes.ReserveConfigurationMap memory currentConfig = _pool.getConfiguration(asset);

    currentConfig.setFrozen(true);

    _pool.setConfiguration(asset, currentConfig.data);

    emit ReserveFrozen(asset);
  }

  /// @inheritdoc ILendingPoolConfigurator
  function unfreezeReserve(address asset) external override onlyRiskOrPoolAdmins {
    DataTypes.ReserveConfigurationMap memory currentConfig = _pool.getConfiguration(asset);

    currentConfig.setFrozen(false);

    _pool.setConfiguration(asset, currentConfig.data);

    emit ReserveUnfrozen(asset);
  }

<<<<<<< HEAD
  /**
   * @dev Pauses a reserve. A paused reserve allow now user moves such as deposit, borrow, repay, swap interestrate, liquidate
   * @param asset The address of the underlying asset of the reserve
   **/
  function pauseReserve(address asset) external onlyEmergencyOrPoolAdmin {
    DataTypes.ReserveConfigurationMap memory currentConfig = pool.getConfiguration(asset);

    currentConfig.setPaused(true);

    pool.setConfiguration(asset, currentConfig.data);
=======
  /// @inheritdoc ILendingPoolConfigurator
  function pauseReserve(address asset) external override onlyEmergencyOrPoolAdmin {
    DataTypes.ReserveConfigurationMap memory currentConfig = _pool.getConfiguration(asset);

    currentConfig.setPaused(true);

    _pool.setConfiguration(asset, currentConfig.data);
>>>>>>> 6b24f7dc

    emit ReservePaused(asset);
  }

<<<<<<< HEAD
  /**
   * @dev Unpauses a reserve
   * @param asset The address of the underlying asset of the reserve
   **/
  function unpauseReserve(address asset) external onlyEmergencyOrPoolAdmin {
    DataTypes.ReserveConfigurationMap memory currentConfig = pool.getConfiguration(asset);

    currentConfig.setPaused(false);

    pool.setConfiguration(asset, currentConfig.data);
=======
  /// @inheritdoc ILendingPoolConfigurator
  function unpauseReserve(address asset) external override onlyEmergencyOrPoolAdmin {
    DataTypes.ReserveConfigurationMap memory currentConfig = _pool.getConfiguration(asset);

    currentConfig.setPaused(false);

    _pool.setConfiguration(asset, currentConfig.data);
>>>>>>> 6b24f7dc

    emit ReserveUnpaused(asset);
  }

<<<<<<< HEAD
  /**
   * @dev Updates the reserve factor of a reserve
   * @param asset The address of the underlying asset of the reserve
   * @param reserveFactor The new reserve factor of the reserve
   **/
  function setReserveFactor(address asset, uint256 reserveFactor) external onlyRiskOrPoolAdmins {
    DataTypes.ReserveConfigurationMap memory currentConfig = pool.getConfiguration(asset);
=======
  /// @inheritdoc ILendingPoolConfigurator
  function setReserveFactor(address asset, uint256 reserveFactor)
    external
    override
    onlyRiskOrPoolAdmins
  {
    DataTypes.ReserveConfigurationMap memory currentConfig = _pool.getConfiguration(asset);
>>>>>>> 6b24f7dc

    currentConfig.setReserveFactor(reserveFactor);

    _pool.setConfiguration(asset, currentConfig.data);

    emit ReserveFactorChanged(asset, reserveFactor);
  }

<<<<<<< HEAD
  /**
   * @dev Updates the borrow cap of a reserve
   * @param asset The address of the underlying asset of the reserve
   * @param borrowCap The new borrow of the reserve
   **/
  function setBorrowCap(address asset, uint256 borrowCap) external onlyRiskOrPoolAdmins {
    DataTypes.ReserveConfigurationMap memory currentConfig = pool.getConfiguration(asset);
=======
  ///@inheritdoc ILendingPoolConfigurator
  function setBorrowCap(address asset, uint256 borrowCap) external override onlyRiskOrPoolAdmins {
    DataTypes.ReserveConfigurationMap memory currentConfig = _pool.getConfiguration(asset);
>>>>>>> 6b24f7dc

    currentConfig.setBorrowCap(borrowCap);

    _pool.setConfiguration(asset, currentConfig.data);

    emit BorrowCapChanged(asset, borrowCap);
  }

<<<<<<< HEAD
  /**
   * @dev Updates the supply cap of a reserve
   * @param asset The address of the underlying asset of the reserve
   * @param supplyCap The new supply of the reserve
   **/
  function setSupplyCap(address asset, uint256 supplyCap) external onlyRiskOrPoolAdmins {
    DataTypes.ReserveConfigurationMap memory currentConfig = pool.getConfiguration(asset);
=======
  ///@inheritdoc ILendingPoolConfigurator
  function setSupplyCap(address asset, uint256 supplyCap) external override onlyRiskOrPoolAdmins {
    DataTypes.ReserveConfigurationMap memory currentConfig = _pool.getConfiguration(asset);
>>>>>>> 6b24f7dc

    currentConfig.setSupplyCap(supplyCap);

    _pool.setConfiguration(asset, currentConfig.data);

    emit SupplyCapChanged(asset, supplyCap);
  }

  ///@inheritdoc ILendingPoolConfigurator
  function setReserveInterestRateStrategyAddress(address asset, address rateStrategyAddress)
    external
<<<<<<< HEAD
=======
    override
>>>>>>> 6b24f7dc
    onlyRiskOrPoolAdmins
  {
    _pool.setReserveInterestRateStrategyAddress(asset, rateStrategyAddress);
    emit ReserveInterestRateStrategyChanged(asset, rateStrategyAddress);
  }

  /// @inheritdoc ILendingPoolConfigurator
  function setPoolPause(bool val) external override onlyEmergencyAdmin {
    _pool.setPause(val);
  }

  /// @inheritdoc ILendingPoolConfigurator
  function registerRiskAdmin(address admin) external override onlyPoolAdmin {
    _riskAdmins[admin] = true;
    emit RiskAdminRegistered(admin);
  }

  /// @inheritdoc ILendingPoolConfigurator
  function unregisterRiskAdmin(address admin) external override onlyPoolAdmin {
    _riskAdmins[admin] = false;
    emit RiskAdminUnregistered(admin);
  }

  /// @inheritdoc ILendingPoolConfigurator
  function isRiskAdmin(address admin) external view override onlyPoolAdmin returns (bool) {
    return _riskAdmins[admin];
  }

  function registerRiskAdmin(address admin) external override onlyPoolAdmin {
    _riskAdmins[admin] = true;
    emit RiskAdminRegistered(admin);
  }

  function unregisterRiskAdmin(address admin) external override onlyPoolAdmin {
    _riskAdmins[admin] = false;
    emit RiskAdminUnregistered(admin);
  }

  function authorizeFlashBorrower(address flashBorrower) external override onlyPoolAdmin {
    pool.authorizeFlashBorrower(flashBorrower);
    emit FlashBorrowerAuthorized(flashBorrower);
  }

  function unauthorizeFlashBorrower(address flashBorrower) external override onlyPoolAdmin {
    pool.unauthorizeFlashBorrower(flashBorrower);
    emit FlashBorrowerUnauthorized(flashBorrower);
  }

  function isRiskAdmin(address admin) external view override onlyPoolAdmin returns (bool) {
    return _riskAdmins[admin];
  }

  function _initTokenWithProxy(address implementation, bytes memory initParams)
    internal
    returns (address)
  {
    InitializableImmutableAdminUpgradeabilityProxy proxy =
      new InitializableImmutableAdminUpgradeabilityProxy(address(this));

    proxy.initialize(implementation, initParams);

    return address(proxy);
  }

  function _upgradeTokenImplementation(
    address proxyAddress,
    address implementation,
    bytes memory initParams
  ) internal {
    InitializableImmutableAdminUpgradeabilityProxy proxy =
      InitializableImmutableAdminUpgradeabilityProxy(payable(proxyAddress));

    proxy.upgradeToAndCall(implementation, initParams);
  }

  function _checkNoLiquidity(address asset) internal view {
    DataTypes.ReserveData memory reserveData = _pool.getReserveData(asset);

    uint256 availableLiquidity = IERC20Detailed(asset).balanceOf(reserveData.aTokenAddress);

    require(
      availableLiquidity == 0 && reserveData.currentLiquidityRate == 0,
      Errors.LPC_RESERVE_LIQUIDITY_NOT_0
    );
  }
}<|MERGE_RESOLUTION|>--- conflicted
+++ resolved
@@ -52,13 +52,8 @@
 
   modifier onlyEmergencyOrPoolAdmin {
     require(
-<<<<<<< HEAD
-      addressesProvider.getEmergencyAdmin() == msg.sender ||
-        addressesProvider.getPoolAdmin() == msg.sender,
-=======
       _addressesProvider.getEmergencyAdmin() == msg.sender ||
         _addressesProvider.getPoolAdmin() == msg.sender,
->>>>>>> 6b24f7dc
       Errors.LPC_CALLER_NOT_EMERGENCY_OR_POOL_ADMIN
     );
     _;
@@ -66,11 +61,7 @@
 
   modifier onlyRiskOrPoolAdmins {
     require(
-<<<<<<< HEAD
-      _riskAdmins[msg.sender] || addressesProvider.getPoolAdmin() == msg.sender,
-=======
       _riskAdmins[msg.sender] || _addressesProvider.getPoolAdmin() == msg.sender,
->>>>>>> 6b24f7dc
       Errors.LPC_CALLER_NOT_RISK_OR_POOL_ADMIN
     );
     _;
@@ -233,13 +224,6 @@
     );
   }
 
-<<<<<<< HEAD
-  /**
-   * @dev Updates the variable debt token implementation for the asset
-   **/
-  function updateVariableDebtToken(UpdateDebtTokenInput calldata input) external onlyPoolAdmin {
-    ILendingPool cachedPool = pool;
-=======
   /// @inheritdoc ILendingPoolConfigurator
   function updateVariableDebtToken(UpdateDebtTokenInput calldata input)
     external
@@ -247,8 +231,6 @@
     onlyPoolAdmin
   {
     ILendingPool cachedPool = _pool;
->>>>>>> 6b24f7dc
-
     DataTypes.ReserveData memory reserveData = cachedPool.getReserveData(input.asset);
 
     (, , , uint256 decimals, ) = cachedPool.getConfiguration(input.asset).getParamsMemory();
@@ -278,26 +260,13 @@
     );
   }
 
-<<<<<<< HEAD
-  /**
-   * @dev Enables borrowing on a reserve
-   * @param asset The address of the underlying asset of the reserve
-   * @param stableBorrowRateEnabled True if stable borrow rate needs to be enabled by default on this reserve
-   **/
-=======
-  /// @inheritdoc ILendingPoolConfigurator
->>>>>>> 6b24f7dc
+  /// @inheritdoc ILendingPoolConfigurator
   function enableBorrowingOnReserve(
     address asset,
     uint256 borrowCap,
     bool stableBorrowRateEnabled
-<<<<<<< HEAD
-  ) external onlyRiskOrPoolAdmins {
-    DataTypes.ReserveConfigurationMap memory currentConfig = pool.getConfiguration(asset);
-=======
   ) external override onlyRiskOrPoolAdmins {
-    DataTypes.ReserveConfigurationMap memory currentConfig = _pool.getConfiguration(asset);
->>>>>>> 6b24f7dc
+    DataTypes.ReserveConfigurationMap memory currentConfig = _pool.getConfiguration(asset);$
 
     currentConfig.setBorrowingEnabled(true);
     currentConfig.setBorrowCap(borrowCap);
@@ -309,18 +278,9 @@
     emit BorrowingEnabledOnReserve(asset, stableBorrowRateEnabled);
   }
 
-<<<<<<< HEAD
-  /**
-   * @dev Disables borrowing on a reserve
-   * @param asset The address of the underlying asset of the reserve
-   **/
-  function disableBorrowingOnReserve(address asset) external onlyRiskOrPoolAdmins {
-    DataTypes.ReserveConfigurationMap memory currentConfig = pool.getConfiguration(asset);
-=======
   /// @inheritdoc ILendingPoolConfigurator
   function disableBorrowingOnReserve(address asset) external override onlyRiskOrPoolAdmins {
     DataTypes.ReserveConfigurationMap memory currentConfig = _pool.getConfiguration(asset);
->>>>>>> 6b24f7dc
 
     currentConfig.setBorrowingEnabled(false);
 
@@ -334,13 +294,8 @@
     uint256 ltv,
     uint256 liquidationThreshold,
     uint256 liquidationBonus
-<<<<<<< HEAD
-  ) external onlyRiskOrPoolAdmins {
-    DataTypes.ReserveConfigurationMap memory currentConfig = pool.getConfiguration(asset);
-=======
   ) external override onlyRiskOrPoolAdmins {
     DataTypes.ReserveConfigurationMap memory currentConfig = _pool.getConfiguration(asset);
->>>>>>> 6b24f7dc
 
     //validation of the parameters: the LTV can
     //only be lower or equal than the liquidation threshold
@@ -378,18 +333,9 @@
     emit CollateralConfigurationChanged(asset, ltv, liquidationThreshold, liquidationBonus);
   }
 
-<<<<<<< HEAD
-  /**
-   * @dev Enable stable rate borrowing on a reserve
-   * @param asset The address of the underlying asset of the reserve
-   **/
-  function enableReserveStableRate(address asset) external onlyRiskOrPoolAdmins {
-    DataTypes.ReserveConfigurationMap memory currentConfig = pool.getConfiguration(asset);
-=======
   /// @inheritdoc ILendingPoolConfigurator
   function enableReserveStableRate(address asset) external override onlyRiskOrPoolAdmins {
     DataTypes.ReserveConfigurationMap memory currentConfig = _pool.getConfiguration(asset);
->>>>>>> 6b24f7dc
 
     currentConfig.setStableRateBorrowingEnabled(true);
 
@@ -398,18 +344,9 @@
     emit StableRateEnabledOnReserve(asset);
   }
 
-<<<<<<< HEAD
-  /**
-   * @dev Disable stable rate borrowing on a reserve
-   * @param asset The address of the underlying asset of the reserve
-   **/
-  function disableReserveStableRate(address asset) external onlyRiskOrPoolAdmins {
-    DataTypes.ReserveConfigurationMap memory currentConfig = pool.getConfiguration(asset);
-=======
   /// @inheritdoc ILendingPoolConfigurator
   function disableReserveStableRate(address asset) external override onlyRiskOrPoolAdmins {
     DataTypes.ReserveConfigurationMap memory currentConfig = _pool.getConfiguration(asset);
->>>>>>> 6b24f7dc
 
     currentConfig.setStableRateBorrowingEnabled(false);
 
@@ -464,63 +401,28 @@
     emit ReserveUnfrozen(asset);
   }
 
-<<<<<<< HEAD
-  /**
-   * @dev Pauses a reserve. A paused reserve allow now user moves such as deposit, borrow, repay, swap interestrate, liquidate
-   * @param asset The address of the underlying asset of the reserve
-   **/
-  function pauseReserve(address asset) external onlyEmergencyOrPoolAdmin {
-    DataTypes.ReserveConfigurationMap memory currentConfig = pool.getConfiguration(asset);
+  /// @inheritdoc ILendingPoolConfigurator
+  function pauseReserve(address asset) external override onlyEmergencyOrPoolAdmin {
+    DataTypes.ReserveConfigurationMap memory currentConfig = _pool.getConfiguration(asset);
 
     currentConfig.setPaused(true);
 
-    pool.setConfiguration(asset, currentConfig.data);
-=======
-  /// @inheritdoc ILendingPoolConfigurator
-  function pauseReserve(address asset) external override onlyEmergencyOrPoolAdmin {
-    DataTypes.ReserveConfigurationMap memory currentConfig = _pool.getConfiguration(asset);
-
-    currentConfig.setPaused(true);
-
-    _pool.setConfiguration(asset, currentConfig.data);
->>>>>>> 6b24f7dc
+    _pool.setConfiguration(asset, currentConfig.data);
 
     emit ReservePaused(asset);
   }
 
-<<<<<<< HEAD
-  /**
-   * @dev Unpauses a reserve
-   * @param asset The address of the underlying asset of the reserve
-   **/
-  function unpauseReserve(address asset) external onlyEmergencyOrPoolAdmin {
-    DataTypes.ReserveConfigurationMap memory currentConfig = pool.getConfiguration(asset);
+  /// @inheritdoc ILendingPoolConfigurator
+  function unpauseReserve(address asset) external override onlyEmergencyOrPoolAdmin {
+    DataTypes.ReserveConfigurationMap memory currentConfig = _pool.getConfiguration(asset);
 
     currentConfig.setPaused(false);
 
-    pool.setConfiguration(asset, currentConfig.data);
-=======
-  /// @inheritdoc ILendingPoolConfigurator
-  function unpauseReserve(address asset) external override onlyEmergencyOrPoolAdmin {
-    DataTypes.ReserveConfigurationMap memory currentConfig = _pool.getConfiguration(asset);
-
-    currentConfig.setPaused(false);
-
-    _pool.setConfiguration(asset, currentConfig.data);
->>>>>>> 6b24f7dc
+    _pool.setConfiguration(asset, currentConfig.data);
 
     emit ReserveUnpaused(asset);
   }
 
-<<<<<<< HEAD
-  /**
-   * @dev Updates the reserve factor of a reserve
-   * @param asset The address of the underlying asset of the reserve
-   * @param reserveFactor The new reserve factor of the reserve
-   **/
-  function setReserveFactor(address asset, uint256 reserveFactor) external onlyRiskOrPoolAdmins {
-    DataTypes.ReserveConfigurationMap memory currentConfig = pool.getConfiguration(asset);
-=======
   /// @inheritdoc ILendingPoolConfigurator
   function setReserveFactor(address asset, uint256 reserveFactor)
     external
@@ -528,7 +430,6 @@
     onlyRiskOrPoolAdmins
   {
     DataTypes.ReserveConfigurationMap memory currentConfig = _pool.getConfiguration(asset);
->>>>>>> 6b24f7dc
 
     currentConfig.setReserveFactor(reserveFactor);
 
@@ -537,19 +438,9 @@
     emit ReserveFactorChanged(asset, reserveFactor);
   }
 
-<<<<<<< HEAD
-  /**
-   * @dev Updates the borrow cap of a reserve
-   * @param asset The address of the underlying asset of the reserve
-   * @param borrowCap The new borrow of the reserve
-   **/
-  function setBorrowCap(address asset, uint256 borrowCap) external onlyRiskOrPoolAdmins {
-    DataTypes.ReserveConfigurationMap memory currentConfig = pool.getConfiguration(asset);
-=======
   ///@inheritdoc ILendingPoolConfigurator
   function setBorrowCap(address asset, uint256 borrowCap) external override onlyRiskOrPoolAdmins {
     DataTypes.ReserveConfigurationMap memory currentConfig = _pool.getConfiguration(asset);
->>>>>>> 6b24f7dc
 
     currentConfig.setBorrowCap(borrowCap);
 
@@ -558,19 +449,9 @@
     emit BorrowCapChanged(asset, borrowCap);
   }
 
-<<<<<<< HEAD
-  /**
-   * @dev Updates the supply cap of a reserve
-   * @param asset The address of the underlying asset of the reserve
-   * @param supplyCap The new supply of the reserve
-   **/
-  function setSupplyCap(address asset, uint256 supplyCap) external onlyRiskOrPoolAdmins {
-    DataTypes.ReserveConfigurationMap memory currentConfig = pool.getConfiguration(asset);
-=======
   ///@inheritdoc ILendingPoolConfigurator
   function setSupplyCap(address asset, uint256 supplyCap) external override onlyRiskOrPoolAdmins {
     DataTypes.ReserveConfigurationMap memory currentConfig = _pool.getConfiguration(asset);
->>>>>>> 6b24f7dc
 
     currentConfig.setSupplyCap(supplyCap);
 
@@ -582,10 +463,7 @@
   ///@inheritdoc ILendingPoolConfigurator
   function setReserveInterestRateStrategyAddress(address asset, address rateStrategyAddress)
     external
-<<<<<<< HEAD
-=======
     override
->>>>>>> 6b24f7dc
     onlyRiskOrPoolAdmins
   {
     _pool.setReserveInterestRateStrategyAddress(asset, rateStrategyAddress);
@@ -614,26 +492,31 @@
     return _riskAdmins[admin];
   }
 
+  /// @inheritdoc ILendingPoolConfigurator
   function registerRiskAdmin(address admin) external override onlyPoolAdmin {
     _riskAdmins[admin] = true;
     emit RiskAdminRegistered(admin);
   }
 
+  /// @inheritdoc ILendingPoolConfigurator
   function unregisterRiskAdmin(address admin) external override onlyPoolAdmin {
     _riskAdmins[admin] = false;
     emit RiskAdminUnregistered(admin);
   }
 
+  /// @inheritdoc ILendingPoolConfigurator
   function authorizeFlashBorrower(address flashBorrower) external override onlyPoolAdmin {
     pool.authorizeFlashBorrower(flashBorrower);
     emit FlashBorrowerAuthorized(flashBorrower);
   }
 
+  /// @inheritdoc ILendingPoolConfigurator
   function unauthorizeFlashBorrower(address flashBorrower) external override onlyPoolAdmin {
     pool.unauthorizeFlashBorrower(flashBorrower);
     emit FlashBorrowerUnauthorized(flashBorrower);
   }
 
+  /// @inheritdoc ILendingPoolConfigurator
   function isRiskAdmin(address admin) external view override onlyPoolAdmin returns (bool) {
     return _riskAdmins[admin];
   }
