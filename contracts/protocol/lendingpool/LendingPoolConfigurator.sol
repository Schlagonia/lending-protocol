// SPDX-License-Identifier: agpl-3.0
pragma solidity 0.6.12;
pragma experimental ABIEncoderV2;

import {SafeMath} from '../../dependencies/openzeppelin/contracts/SafeMath.sol';
import {VersionedInitializable} from '../libraries/aave-upgradeability/VersionedInitializable.sol';
import {
  InitializableImmutableAdminUpgradeabilityProxy
} from '../libraries/aave-upgradeability/InitializableImmutableAdminUpgradeabilityProxy.sol';
import {ReserveConfiguration} from '../libraries/configuration/ReserveConfiguration.sol';
import {ILendingPoolAddressesProvider} from '../../interfaces/ILendingPoolAddressesProvider.sol';
import {ILendingPool} from '../../interfaces/ILendingPool.sol';
import {IERC20Detailed} from '../../dependencies/openzeppelin/contracts/IERC20Detailed.sol';
import {Errors} from '../libraries/helpers/Errors.sol';
import {PercentageMath} from '../libraries/math/PercentageMath.sol';
import {DataTypes} from '../libraries/types/DataTypes.sol';
import {IInitializableDebtToken} from '../../interfaces/IInitializableDebtToken.sol';
import {IInitializableAToken} from '../../interfaces/IInitializableAToken.sol';
import {IAaveIncentivesController} from '../../interfaces/IAaveIncentivesController.sol';
import {ILendingPoolConfigurator} from '../../interfaces/ILendingPoolConfigurator.sol';

/**
 * @title LendingPoolConfigurator contract
 * @author Aave
 * @dev Implements the configuration methods for the Aave protocol
 **/

contract LendingPoolConfigurator is VersionedInitializable, ILendingPoolConfigurator {
  using SafeMath for uint256;
  using PercentageMath for uint256;
  using ReserveConfiguration for DataTypes.ReserveConfigurationMap;

  ILendingPoolAddressesProvider internal _addressesProvider;
  ILendingPool internal _pool;

  mapping(address => bool) private _riskAdmins;

  modifier onlyPoolAdmin {
    require(_addressesProvider.getPoolAdmin() == msg.sender, Errors.CALLER_NOT_POOL_ADMIN);
    _;
  }

  modifier onlyEmergencyAdmin {
    require(
      _addressesProvider.getEmergencyAdmin() == msg.sender,
      Errors.LPC_CALLER_NOT_EMERGENCY_ADMIN
    );
    _;
  }

  modifier onlyEmergencyOrPoolAdmin {
    require(
      _addressesProvider.getEmergencyAdmin() == msg.sender ||
        _addressesProvider.getPoolAdmin() == msg.sender,
      Errors.LPC_CALLER_NOT_EMERGENCY_OR_POOL_ADMIN
    );
    _;
  }

  modifier onlyRiskOrPoolAdmins {
    require(
      _riskAdmins[msg.sender] || _addressesProvider.getPoolAdmin() == msg.sender,
      Errors.LPC_CALLER_NOT_RISK_OR_POOL_ADMIN
    );
    _;
  }

  uint256 internal constant CONFIGURATOR_REVISION = 0x1;

  function getRevision() internal pure override returns (uint256) {
    return CONFIGURATOR_REVISION;
  }

  function initialize(ILendingPoolAddressesProvider provider) public initializer {
    _addressesProvider = provider;
    _pool = ILendingPool(_addressesProvider.getLendingPool());
  }

  /// @inheritdoc ILendingPoolConfigurator
  function batchInitReserve(InitReserveInput[] calldata input) external override onlyPoolAdmin {
    ILendingPool cachedPool = _pool;
    for (uint256 i = 0; i < input.length; i++) {
      _initReserve(cachedPool, input[i]);
    }
  }

  function _initReserve(ILendingPool pool, InitReserveInput calldata input) internal {
    address aTokenProxyAddress =
      _initTokenWithProxy(
        input.aTokenImpl,
        abi.encodeWithSelector(
          IInitializableAToken.initialize.selector,
          pool,
          input.treasury,
          input.underlyingAsset,
          IAaveIncentivesController(input.incentivesController),
          input.underlyingAssetDecimals,
          input.aTokenName,
          input.aTokenSymbol,
          input.params
        )
      );

    address stableDebtTokenProxyAddress =
      _initTokenWithProxy(
        input.stableDebtTokenImpl,
        abi.encodeWithSelector(
          IInitializableDebtToken.initialize.selector,
          pool,
          input.underlyingAsset,
          IAaveIncentivesController(input.incentivesController),
          input.underlyingAssetDecimals,
          input.stableDebtTokenName,
          input.stableDebtTokenSymbol,
          input.params
        )
      );

    address variableDebtTokenProxyAddress =
      _initTokenWithProxy(
        input.variableDebtTokenImpl,
        abi.encodeWithSelector(
          IInitializableDebtToken.initialize.selector,
          pool,
          input.underlyingAsset,
          IAaveIncentivesController(input.incentivesController),
          input.underlyingAssetDecimals,
          input.variableDebtTokenName,
          input.variableDebtTokenSymbol,
          input.params
        )
      );

    pool.initReserve(
      input.underlyingAsset,
      aTokenProxyAddress,
      stableDebtTokenProxyAddress,
      variableDebtTokenProxyAddress,
      input.interestRateStrategyAddress
    );

    DataTypes.ReserveConfigurationMap memory currentConfig =
      pool.getConfiguration(input.underlyingAsset);

    currentConfig.setDecimals(input.underlyingAssetDecimals);

    currentConfig.setActive(true);
    currentConfig.setPaused(false);
    currentConfig.setFrozen(false);

    pool.setConfiguration(input.underlyingAsset, currentConfig.data);

    emit ReserveInitialized(
      input.underlyingAsset,
      aTokenProxyAddress,
      stableDebtTokenProxyAddress,
      variableDebtTokenProxyAddress,
      input.interestRateStrategyAddress
    );
  }

<<<<<<< HEAD
  function dropReserve(address asset) external onlyPoolAdmin {
    pool.dropReserve(asset);
    emit ReserveDropped(asset);
  }

  /**
   * @dev Updates the aToken implementation for the reserve
   **/
  function updateAToken(UpdateATokenInput calldata input) external onlyPoolAdmin {
    ILendingPool cachedPool = pool;
=======
  /// @inheritdoc ILendingPoolConfigurator
  function updateAToken(UpdateATokenInput calldata input) external override onlyPoolAdmin {
    ILendingPool cachedPool = _pool;
>>>>>>> 3e111996

    DataTypes.ReserveData memory reserveData = cachedPool.getReserveData(input.asset);

    (, , , uint256 decimals, ) = cachedPool.getConfiguration(input.asset).getParamsMemory();

    bytes memory encodedCall =
      abi.encodeWithSelector(
        IInitializableAToken.initialize.selector,
        cachedPool,
        input.treasury,
        input.asset,
        input.incentivesController,
        decimals,
        input.name,
        input.symbol,
        input.params
      );

    _upgradeTokenImplementation(reserveData.aTokenAddress, input.implementation, encodedCall);

    emit ATokenUpgraded(input.asset, reserveData.aTokenAddress, input.implementation);
  }

  /// @inheritdoc ILendingPoolConfigurator
  function updateStableDebtToken(UpdateDebtTokenInput calldata input)
    external
    override
    onlyPoolAdmin
  {
    ILendingPool cachedPool = _pool;

    DataTypes.ReserveData memory reserveData = cachedPool.getReserveData(input.asset);

    (, , , uint256 decimals, ) = cachedPool.getConfiguration(input.asset).getParamsMemory();

    bytes memory encodedCall =
      abi.encodeWithSelector(
        IInitializableDebtToken.initialize.selector,
        cachedPool,
        input.asset,
        input.incentivesController,
        decimals,
        input.name,
        input.symbol,
        input.params
      );

    _upgradeTokenImplementation(
      reserveData.stableDebtTokenAddress,
      input.implementation,
      encodedCall
    );

    emit StableDebtTokenUpgraded(
      input.asset,
      reserveData.stableDebtTokenAddress,
      input.implementation
    );
  }

  /// @inheritdoc ILendingPoolConfigurator
  function updateVariableDebtToken(UpdateDebtTokenInput calldata input)
    external
    override
    onlyPoolAdmin
  {
    ILendingPool cachedPool = _pool;
    DataTypes.ReserveData memory reserveData = cachedPool.getReserveData(input.asset);

    (, , , uint256 decimals, ) = cachedPool.getConfiguration(input.asset).getParamsMemory();

    bytes memory encodedCall =
      abi.encodeWithSelector(
        IInitializableDebtToken.initialize.selector,
        cachedPool,
        input.asset,
        input.incentivesController,
        decimals,
        input.name,
        input.symbol,
        input.params
      );

    _upgradeTokenImplementation(
      reserveData.variableDebtTokenAddress,
      input.implementation,
      encodedCall
    );

    emit VariableDebtTokenUpgraded(
      input.asset,
      reserveData.variableDebtTokenAddress,
      input.implementation
    );
  }

  /// @inheritdoc ILendingPoolConfigurator
  function enableBorrowingOnReserve(
    address asset,
    uint256 borrowCap,
    bool stableBorrowRateEnabled
  ) external override onlyRiskOrPoolAdmins {
    DataTypes.ReserveConfigurationMap memory currentConfig = _pool.getConfiguration(asset);

    currentConfig.setBorrowingEnabled(true);
    currentConfig.setBorrowCap(borrowCap);
    currentConfig.setStableRateBorrowingEnabled(stableBorrowRateEnabled);

    _pool.setConfiguration(asset, currentConfig.data);

    emit BorrowCapChanged(asset, borrowCap);
    emit BorrowingEnabledOnReserve(asset, stableBorrowRateEnabled);
  }

  /// @inheritdoc ILendingPoolConfigurator
  function disableBorrowingOnReserve(address asset) external override onlyRiskOrPoolAdmins {
    DataTypes.ReserveConfigurationMap memory currentConfig = _pool.getConfiguration(asset);

    currentConfig.setBorrowingEnabled(false);

    _pool.setConfiguration(asset, currentConfig.data);
    emit BorrowingDisabledOnReserve(asset);
  }

  /// @inheritdoc ILendingPoolConfigurator
  function configureReserveAsCollateral(
    address asset,
    uint256 ltv,
    uint256 liquidationThreshold,
    uint256 liquidationBonus
  ) external override onlyRiskOrPoolAdmins {
    DataTypes.ReserveConfigurationMap memory currentConfig = _pool.getConfiguration(asset);

    //validation of the parameters: the LTV can
    //only be lower or equal than the liquidation threshold
    //(otherwise a loan against the asset would cause instantaneous liquidation)
    require(ltv <= liquidationThreshold, Errors.LPC_INVALID_CONFIGURATION);

    if (liquidationThreshold != 0) {
      //liquidation bonus must be bigger than 100.00%, otherwise the liquidator would receive less
      //collateral than needed to cover the debt
      require(
        liquidationBonus > PercentageMath.PERCENTAGE_FACTOR,
        Errors.LPC_INVALID_CONFIGURATION
      );

      //if threshold * bonus is less than PERCENTAGE_FACTOR, it's guaranteed that at the moment
      //a loan is taken there is enough collateral available to cover the liquidation bonus
      require(
        liquidationThreshold.percentMul(liquidationBonus) <= PercentageMath.PERCENTAGE_FACTOR,
        Errors.LPC_INVALID_CONFIGURATION
      );
    } else {
      require(liquidationBonus == 0, Errors.LPC_INVALID_CONFIGURATION);
      //if the liquidation threshold is being set to 0,
      // the reserve is being disabled as collateral. To do so,
      //we need to ensure no liquidity is deposited
      _checkNoLiquidity(asset);
    }

    currentConfig.setLtv(ltv);
    currentConfig.setLiquidationThreshold(liquidationThreshold);
    currentConfig.setLiquidationBonus(liquidationBonus);

    _pool.setConfiguration(asset, currentConfig.data);

    emit CollateralConfigurationChanged(asset, ltv, liquidationThreshold, liquidationBonus);
  }

  /// @inheritdoc ILendingPoolConfigurator
  function enableReserveStableRate(address asset) external override onlyRiskOrPoolAdmins {
    DataTypes.ReserveConfigurationMap memory currentConfig = _pool.getConfiguration(asset);

    currentConfig.setStableRateBorrowingEnabled(true);

    _pool.setConfiguration(asset, currentConfig.data);

    emit StableRateEnabledOnReserve(asset);
  }

  /// @inheritdoc ILendingPoolConfigurator
  function disableReserveStableRate(address asset) external override onlyRiskOrPoolAdmins {
    DataTypes.ReserveConfigurationMap memory currentConfig = _pool.getConfiguration(asset);

    currentConfig.setStableRateBorrowingEnabled(false);

    _pool.setConfiguration(asset, currentConfig.data);

    emit StableRateDisabledOnReserve(asset);
  }

  /// @inheritdoc ILendingPoolConfigurator
  function activateReserve(address asset) external override onlyPoolAdmin {
    DataTypes.ReserveConfigurationMap memory currentConfig = _pool.getConfiguration(asset);

    currentConfig.setActive(true);

    _pool.setConfiguration(asset, currentConfig.data);

    emit ReserveActivated(asset);
  }

  /// @inheritdoc ILendingPoolConfigurator
  function deactivateReserve(address asset) external override onlyPoolAdmin {
    _checkNoLiquidity(asset);

    DataTypes.ReserveConfigurationMap memory currentConfig = _pool.getConfiguration(asset);

    currentConfig.setActive(false);

    _pool.setConfiguration(asset, currentConfig.data);

    emit ReserveDeactivated(asset);
  }

  /// @inheritdoc ILendingPoolConfigurator
  function freezeReserve(address asset) external override onlyRiskOrPoolAdmins {
    DataTypes.ReserveConfigurationMap memory currentConfig = _pool.getConfiguration(asset);

    currentConfig.setFrozen(true);

    _pool.setConfiguration(asset, currentConfig.data);

    emit ReserveFrozen(asset);
  }

  /// @inheritdoc ILendingPoolConfigurator
  function unfreezeReserve(address asset) external override onlyRiskOrPoolAdmins {
    DataTypes.ReserveConfigurationMap memory currentConfig = _pool.getConfiguration(asset);

    currentConfig.setFrozen(false);

    _pool.setConfiguration(asset, currentConfig.data);

    emit ReserveUnfrozen(asset);
  }

  /// @inheritdoc ILendingPoolConfigurator
  function pauseReserve(address asset) external override onlyEmergencyOrPoolAdmin {
    DataTypes.ReserveConfigurationMap memory currentConfig = _pool.getConfiguration(asset);

    currentConfig.setPaused(true);

    _pool.setConfiguration(asset, currentConfig.data);

    emit ReservePaused(asset);
  }

  /// @inheritdoc ILendingPoolConfigurator
  function unpauseReserve(address asset) external override onlyEmergencyOrPoolAdmin {
    DataTypes.ReserveConfigurationMap memory currentConfig = _pool.getConfiguration(asset);

    currentConfig.setPaused(false);

    _pool.setConfiguration(asset, currentConfig.data);

    emit ReserveUnpaused(asset);
  }

  /// @inheritdoc ILendingPoolConfigurator
  function setReserveFactor(address asset, uint256 reserveFactor)
    external
    override
    onlyRiskOrPoolAdmins
  {
    DataTypes.ReserveConfigurationMap memory currentConfig = _pool.getConfiguration(asset);

    currentConfig.setReserveFactor(reserveFactor);

    _pool.setConfiguration(asset, currentConfig.data);

    emit ReserveFactorChanged(asset, reserveFactor);
  }

  ///@inheritdoc ILendingPoolConfigurator
  function setBorrowCap(address asset, uint256 borrowCap) external override onlyRiskOrPoolAdmins {
    DataTypes.ReserveConfigurationMap memory currentConfig = _pool.getConfiguration(asset);

    currentConfig.setBorrowCap(borrowCap);

    _pool.setConfiguration(asset, currentConfig.data);

    emit BorrowCapChanged(asset, borrowCap);
  }

  ///@inheritdoc ILendingPoolConfigurator
  function setSupplyCap(address asset, uint256 supplyCap) external override onlyRiskOrPoolAdmins {
    DataTypes.ReserveConfigurationMap memory currentConfig = _pool.getConfiguration(asset);

    currentConfig.setSupplyCap(supplyCap);

    _pool.setConfiguration(asset, currentConfig.data);

    emit SupplyCapChanged(asset, supplyCap);
  }

  ///@inheritdoc ILendingPoolConfigurator
  function setReserveInterestRateStrategyAddress(address asset, address rateStrategyAddress)
    external
    override
    onlyRiskOrPoolAdmins
  {
    _pool.setReserveInterestRateStrategyAddress(asset, rateStrategyAddress);
    emit ReserveInterestRateStrategyChanged(asset, rateStrategyAddress);
  }

  /// @inheritdoc ILendingPoolConfigurator
  function setPoolPause(bool val) external override onlyEmergencyAdmin {
    _pool.setPause(val);
  }

  /// @inheritdoc ILendingPoolConfigurator
  function registerRiskAdmin(address admin) external override onlyPoolAdmin {
    _riskAdmins[admin] = true;
    emit RiskAdminRegistered(admin);
  }

  /// @inheritdoc ILendingPoolConfigurator
  function unregisterRiskAdmin(address admin) external override onlyPoolAdmin {
    _riskAdmins[admin] = false;
    emit RiskAdminUnregistered(admin);
  }

  /// @inheritdoc ILendingPoolConfigurator
  function authorizeFlashBorrower(address flashBorrower) external override onlyPoolAdmin {
    _pool.updateFlashBorrowerAuthorization(flashBorrower, true);
    emit FlashBorrowerAuthorized(flashBorrower);
  }

  /// @inheritdoc ILendingPoolConfigurator
  function unauthorizeFlashBorrower(address flashBorrower) external override onlyPoolAdmin {
    _pool.updateFlashBorrowerAuthorization(flashBorrower, false);
    emit FlashBorrowerUnauthorized(flashBorrower);
  }

  /// @inheritdoc ILendingPoolConfigurator
  function isRiskAdmin(address admin) external view override onlyPoolAdmin returns (bool) {
    return _riskAdmins[admin];
  }

  function _initTokenWithProxy(address implementation, bytes memory initParams)
    internal
    returns (address)
  {
    InitializableImmutableAdminUpgradeabilityProxy proxy =
      new InitializableImmutableAdminUpgradeabilityProxy(address(this));

    proxy.initialize(implementation, initParams);

    return address(proxy);
  }

  function _upgradeTokenImplementation(
    address proxyAddress,
    address implementation,
    bytes memory initParams
  ) internal {
    InitializableImmutableAdminUpgradeabilityProxy proxy =
      InitializableImmutableAdminUpgradeabilityProxy(payable(proxyAddress));

    proxy.upgradeToAndCall(implementation, initParams);
  }

  function _checkNoLiquidity(address asset) internal view {
    DataTypes.ReserveData memory reserveData = _pool.getReserveData(asset);

    uint256 availableLiquidity = IERC20Detailed(asset).balanceOf(reserveData.aTokenAddress);

    require(
      availableLiquidity == 0 && reserveData.currentLiquidityRate == 0,
      Errors.LPC_RESERVE_LIQUIDITY_NOT_0
    );
  }
}<|MERGE_RESOLUTION|>--- conflicted
+++ resolved
@@ -159,22 +159,14 @@
     );
   }
 
-<<<<<<< HEAD
   function dropReserve(address asset) external onlyPoolAdmin {
     pool.dropReserve(asset);
     emit ReserveDropped(asset);
   }
 
-  /**
-   * @dev Updates the aToken implementation for the reserve
-   **/
-  function updateAToken(UpdateATokenInput calldata input) external onlyPoolAdmin {
-    ILendingPool cachedPool = pool;
-=======
   /// @inheritdoc ILendingPoolConfigurator
   function updateAToken(UpdateATokenInput calldata input) external override onlyPoolAdmin {
     ILendingPool cachedPool = _pool;
->>>>>>> 3e111996
 
     DataTypes.ReserveData memory reserveData = cachedPool.getReserveData(input.asset);
 
