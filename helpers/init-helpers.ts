import {
  eContractid,
  eEthereumNetwork,
  eNetwork,
  iMultiPoolsAssets,
  IReserveParams,
  tEthereumAddress,
} from './types';
import { AaveProtocolDataProvider } from '../types/AaveProtocolDataProvider';
import { chunk, DRE, getDb, waitForTx } from './misc-utils';
import {
  getAaveProtocolDataProvider,
  getAToken,
  getATokensAndRatesHelper,
  getFirstSigner,
  getLendingPoolAddressesProvider,
  getLendingPoolConfiguratorProxy,
  getStableAndVariableTokensHelper,
} from './contracts-getters';
import { rawInsertContractAddressInDb } from './contracts-helpers';
import { BigNumber, BigNumberish, Signer } from 'ethers';
import {
  deployDefaultReserveInterestRateStrategy,
  deployDelegationAwareAToken,
  deployDelegationAwareATokenImpl,
  deployGenericAToken,
  deployGenericATokenImpl,
  deployStableDebtToken,
  deployStableDebtTokenByType,
  deployVariableDebtToken,
  deployVariableDebtTokenByType,
} from './contracts-deployments';
import { ZERO_ADDRESS } from './constants';
import { isZeroAddress } from 'ethereumjs-util';
import { DefaultReserveInterestRateStrategy, DelegationAwareAToken } from '../types';
import { config } from 'process';

export const chooseATokenDeployment = (id: eContractid) => {
  switch (id) {
    case eContractid.AToken:
      return deployGenericAToken;
    case eContractid.DelegationAwareAToken:
      return deployDelegationAwareAToken;
    default:
      throw Error(`Missing aToken deployment script for: ${id}`);
  }
};

export const initReservesByHelper = async (
  reservesParams: iMultiPoolsAssets<IReserveParams>,
  tokenAddresses: { [symbol: string]: tEthereumAddress },
  aTokenNamePrefix: string,
  stableDebtTokenNamePrefix: string,
  variableDebtTokenNamePrefix: string,
  symbolPrefix: string,
  admin: tEthereumAddress,
  treasuryAddress: tEthereumAddress,
  incentivesController: tEthereumAddress,
  verify: boolean
): Promise<BigNumber> => {
  let gasUsage = BigNumber.from('0');

  const addressProvider = await getLendingPoolAddressesProvider();

  // CHUNK CONFIGURATION
  const initChunks = 4;

  // Initialize variables for future reserves initialization
  let reserveTokens: string[] = [];
  let reserveInitDecimals: string[] = [];
  let reserveSymbols: string[] = [];

  let initInputParams: {
    aTokenImpl: string;
    stableDebtTokenImpl: string;
    variableDebtTokenImpl: string;
    underlyingAssetDecimals: BigNumberish;
    interestRateStrategyAddress: string;
    underlyingAsset: string;
    treasury: string;
    incentivesController: string;
    underlyingAssetName: string;
    aTokenName: string;
    aTokenSymbol: string;
    variableDebtTokenName: string;
    variableDebtTokenSymbol: string;
    stableDebtTokenName: string;
    stableDebtTokenSymbol: string;
    params: string;
  }[] = [];

  let strategyRates: [
    string, // addresses provider
    string,
    string,
    string,
    string,
    string,
    string
  ];
  let rateStrategies: Record<string, typeof strategyRates> = {};
  let strategyAddresses: Record<string, tEthereumAddress> = {};
  let strategyAddressPerAsset: Record<string, string> = {};
  let aTokenType: Record<string, string> = {};
  let delegationAwareATokenImplementationAddress = '';
  let aTokenImplementationAddress = '';

  let stableDebtTokensAddresses = new Map<string, tEthereumAddress>();
  let variableDebtTokensAddresses = new Map<string, tEthereumAddress>();

  let stableDebtTokenTypes = Object.entries(reservesParams).map(item => item[1].stableDebtTokenImpl);
  let variableDebtTokenTypes = Object.entries(reservesParams).map(item => item[1].variableDebtTokenImpl);


  // removing duplicates
  stableDebtTokenTypes = [...new Set(stableDebtTokenTypes)];
  variableDebtTokenTypes = [...new Set(variableDebtTokenTypes)];

  await Promise.all(stableDebtTokenTypes.map(async(typeName) => {
    const name = typeName ?? eContractid.StableDebtToken;
    const implAddress = await (await deployStableDebtTokenByType(name)).address;
    stableDebtTokensAddresses.set(name, implAddress);
  }));

  await Promise.all(variableDebtTokenTypes.map(async(typeName) => {
    const name = typeName ?? eContractid.VariableDebtToken;
    const implAddress = await (await deployVariableDebtTokenByType(name)).address;
    variableDebtTokensAddresses.set(name, implAddress);
  }));

  console.log("Debt tokens deployed, ", stableDebtTokensAddresses, variableDebtTokensAddresses);

  const aTokenImplementation = await deployGenericATokenImpl(verify);
  aTokenImplementationAddress = aTokenImplementation.address;
  rawInsertContractAddressInDb(`aTokenImpl`, aTokenImplementationAddress);

  const delegatedAwareReserves = Object.entries(reservesParams).filter(
    ([_, { aTokenImpl }]) => aTokenImpl === eContractid.DelegationAwareAToken
  ) as [string, IReserveParams][];

  if (delegatedAwareReserves.length > 0) {
    const delegationAwareATokenImplementation = await deployDelegationAwareATokenImpl(verify);
    delegationAwareATokenImplementationAddress = delegationAwareATokenImplementation.address;
    rawInsertContractAddressInDb(
      `delegationAwareATokenImpl`,
      delegationAwareATokenImplementationAddress
    );
  }

  const reserves = Object.entries(reservesParams).filter(
    ([_, { aTokenImpl }]) =>
      aTokenImpl === eContractid.DelegationAwareAToken || aTokenImpl === eContractid.AToken
  ) as [string, IReserveParams][];

  for (let [symbol, params] of reserves) {
    if (!tokenAddresses[symbol]) {
      console.log(`- Skipping init of ${symbol} due token address is not set at markets config`);
      continue;
    }
    const { strategy, aTokenImpl, reserveDecimals } = params;
    const {
      optimalUtilizationRate,
      baseVariableBorrowRate,
      variableRateSlope1,
      variableRateSlope2,
      stableRateSlope1,
      stableRateSlope2,
    } = strategy;
    if (!strategyAddresses[strategy.name]) {
      // Strategy does not exist, create a new one
      rateStrategies[strategy.name] = [
        addressProvider.address,
        optimalUtilizationRate,
        baseVariableBorrowRate,
        variableRateSlope1,
        variableRateSlope2,
        stableRateSlope1,
        stableRateSlope2,
      ];
      strategyAddresses[strategy.name] = (
        await deployDefaultReserveInterestRateStrategy(rateStrategies[strategy.name], verify)
      ).address;
      // This causes the last strategy to be printed twice, once under "DefaultReserveInterestRateStrategy"
      // and once under the actual `strategyASSET` key.
      rawInsertContractAddressInDb(strategy.name, strategyAddresses[strategy.name]);
    }
    strategyAddressPerAsset[symbol] = strategyAddresses[strategy.name];
    console.log('Strategy address for asset %s: %s', symbol, strategyAddressPerAsset[symbol]);

    if (aTokenImpl === eContractid.AToken) {
      aTokenType[symbol] = 'generic';
    } else if (aTokenImpl === eContractid.DelegationAwareAToken) {
      aTokenType[symbol] = 'delegation aware';
    }

    reserveInitDecimals.push(reserveDecimals);
    reserveTokens.push(tokenAddresses[symbol]);
    reserveSymbols.push(symbol);
  }

  for (let i = 0; i < reserveSymbols.length; i++) {
  
    const symbol = reserveSymbols[i];

    const stableDebtImpl = reservesParams[symbol].stableDebtTokenImpl ?? eContractid.StableDebtToken;
    const variableDebtTokenImpl = reservesParams[symbol].variableDebtTokenImpl ?? eContractid.VariableDebtToken;

    const stableDebtAddress =  stableDebtTokensAddresses.get(stableDebtImpl);
    const variableDebtAddress = variableDebtTokensAddresses.get(variableDebtTokenImpl);

    if(!stableDebtAddress || !variableDebtAddress) {
      throw "Could not find a proper debt token instance for the asset "+symbol;
    }

    let aTokenToUse: string;
    if (aTokenType[symbol] === 'generic') {
      aTokenToUse = aTokenImplementationAddress;
    } else {
      aTokenToUse = delegationAwareATokenImplementationAddress;
    }

    initInputParams.push({
      aTokenImpl: aTokenToUse,
      stableDebtTokenImpl:stableDebtAddress,
      variableDebtTokenImpl: variableDebtAddress,
      underlyingAssetDecimals: reserveInitDecimals[i],
      interestRateStrategyAddress: strategyAddressPerAsset[symbol],
      underlyingAsset: reserveTokens[i],
      treasury: treasuryAddress,
<<<<<<< HEAD
      incentivesController: ZERO_ADDRESS,
      underlyingAssetName: symbol,
      aTokenName: `${aTokenNamePrefix} ${symbol}`,
      aTokenSymbol: `a${symbolPrefix}${symbol}`,
      variableDebtTokenName: `${variableDebtTokenNamePrefix} ${symbolPrefix}${symbol}`,
      variableDebtTokenSymbol: `variableDebt${symbolPrefix}${symbol}`,
      stableDebtTokenName: `${stableDebtTokenNamePrefix} ${symbol}`,
      stableDebtTokenSymbol: `stableDebt${symbolPrefix}${symbol}`,
      params: '0x10'
=======
      incentivesController,
      underlyingAssetName: reserveSymbols[i],
      aTokenName: `${aTokenNamePrefix} ${reserveSymbols[i]}`,
      aTokenSymbol: `a${symbolPrefix}${reserveSymbols[i]}`,
      variableDebtTokenName: `${variableDebtTokenNamePrefix} ${symbolPrefix}${reserveSymbols[i]}`,
      variableDebtTokenSymbol: `variableDebt${symbolPrefix}${reserveSymbols[i]}`,
      stableDebtTokenName: `${stableDebtTokenNamePrefix} ${reserveSymbols[i]}`,
      stableDebtTokenSymbol: `stableDebt${symbolPrefix}${reserveSymbols[i]}`,
      params: '0x10',
>>>>>>> 2aeb420b
    });
  }

  // Deploy init reserves per chunks
  const chunkedSymbols = chunk(reserveSymbols, initChunks);
  const chunkedInitInputParams = chunk(initInputParams, initChunks);

  const configurator = await getLendingPoolConfiguratorProxy();
  //await waitForTx(await addressProvider.setPoolAdmin(admin));

  console.log(`- Reserves initialization in ${chunkedInitInputParams.length} txs`);
  for (let chunkIndex = 0; chunkIndex < chunkedInitInputParams.length; chunkIndex++) {
    const tx3 = await waitForTx(
      await configurator.batchInitReserve(chunkedInitInputParams[chunkIndex])
    );

    console.log(`  - Reserve ready for: ${chunkedSymbols[chunkIndex].join(', ')}`);
    console.log('    * gasUsed', tx3.gasUsed.toString());
    //gasUsage = gasUsage.add(tx3.gasUsed);
  }

  return gasUsage; // Deprecated
};

export const getPairsTokenAggregator = (
  allAssetsAddresses: {
    [tokenSymbol: string]: tEthereumAddress;
  },
  aggregatorsAddresses: { [tokenSymbol: string]: tEthereumAddress }
): [string[], string[]] => {
  const { ETH, USD, WETH, ...assetsAddressesWithoutEth } = allAssetsAddresses;

  const pairs = Object.entries(assetsAddressesWithoutEth).map(([tokenSymbol, tokenAddress]) => {
    if (tokenSymbol !== 'WETH' && tokenSymbol !== 'ETH') {
      const aggregatorAddressIndex = Object.keys(aggregatorsAddresses).findIndex(
        (value) => value === tokenSymbol
      );
      const [, aggregatorAddress] = (Object.entries(aggregatorsAddresses) as [
        string,
        tEthereumAddress
      ][])[aggregatorAddressIndex];
      return [tokenAddress, aggregatorAddress];
    }
  }) as [string, string][];

  const mappedPairs = pairs.map(([asset]) => asset);
  const mappedAggregators = pairs.map(([, source]) => source);

  return [mappedPairs, mappedAggregators];
};

export const configureReservesByHelper = async (
  reservesParams: iMultiPoolsAssets<IReserveParams>,
  tokenAddresses: { [symbol: string]: tEthereumAddress },
  helpers: AaveProtocolDataProvider,
  admin: tEthereumAddress
) => {
  const addressProvider = await getLendingPoolAddressesProvider();
  const atokenAndRatesDeployer = await getATokensAndRatesHelper();
  const tokens: string[] = [];
  const symbols: string[] = [];

  const inputParams: {
    asset: string;
    baseLTV: BigNumberish;
    liquidationThreshold: BigNumberish;
    liquidationBonus: BigNumberish;
    reserveFactor: BigNumberish;
    stableBorrowingEnabled: boolean;
    borrowingEnabled: boolean;
  }[] = [];

  for (const [
    assetSymbol,
    {
      baseLTVAsCollateral,
      liquidationBonus,
      liquidationThreshold,
      reserveFactor,
      stableBorrowRateEnabled,
      borrowingEnabled,
    },
  ] of Object.entries(reservesParams) as [string, IReserveParams][]) {
    if (!tokenAddresses[assetSymbol]) {
      console.log(
        `- Skipping init of ${assetSymbol} due token address is not set at markets config`
      );
      continue;
    }
    if (baseLTVAsCollateral === '-1') continue;

    const assetAddressIndex = Object.keys(tokenAddresses).findIndex(
      (value) => value === assetSymbol
    );
    const [, tokenAddress] = (Object.entries(tokenAddresses) as [string, string][])[
      assetAddressIndex
    ];
    const { usageAsCollateralEnabled: alreadyEnabled } = await helpers.getReserveConfigurationData(
      tokenAddress
    );

    if (alreadyEnabled) {
      console.log(`- Reserve ${assetSymbol} is already enabled as collateral, skipping`);
      continue;
    }
    // Push data

    inputParams.push({
      asset: tokenAddress,
      baseLTV: baseLTVAsCollateral,
      liquidationThreshold: liquidationThreshold,
      liquidationBonus: liquidationBonus,
      reserveFactor: reserveFactor,
      stableBorrowingEnabled: stableBorrowRateEnabled,
      borrowingEnabled: borrowingEnabled,
    });

    tokens.push(tokenAddress);
    symbols.push(assetSymbol);
  }
  if (tokens.length) {
    // Set aTokenAndRatesDeployer as temporal admin
    await waitForTx(await addressProvider.setPoolAdmin(atokenAndRatesDeployer.address));

    // Deploy init per chunks
    const enableChunks = 20;
    const chunkedSymbols = chunk(symbols, enableChunks);
    const chunkedInputParams = chunk(inputParams, enableChunks);

    console.log(`- Configure reserves in ${chunkedInputParams.length} txs`);
    for (let chunkIndex = 0; chunkIndex < chunkedInputParams.length; chunkIndex++) {
      await waitForTx(
        await atokenAndRatesDeployer.configureReserves(chunkedInputParams[chunkIndex], {
          gasLimit: 12000000,
        })
      );
      console.log(`  - Init for: ${chunkedSymbols[chunkIndex].join(', ')}`);
    }
    // Set deployer back as admin
    await waitForTx(await addressProvider.setPoolAdmin(admin));
  }
};

const getAddressById = async (
  id: string,
  network: eNetwork
): Promise<tEthereumAddress | undefined> =>
  (await getDb().get(`${id}.${network}`).value())?.address || undefined;

// Function deprecated
const isErc20SymbolCorrect = async (token: tEthereumAddress, symbol: string) => {
  const erc20 = await getAToken(token); // using aToken for ERC20 interface
  const erc20Symbol = await erc20.symbol();
  return symbol === erc20Symbol;
};<|MERGE_RESOLUTION|>--- conflicted
+++ resolved
@@ -227,17 +227,6 @@
       interestRateStrategyAddress: strategyAddressPerAsset[symbol],
       underlyingAsset: reserveTokens[i],
       treasury: treasuryAddress,
-<<<<<<< HEAD
-      incentivesController: ZERO_ADDRESS,
-      underlyingAssetName: symbol,
-      aTokenName: `${aTokenNamePrefix} ${symbol}`,
-      aTokenSymbol: `a${symbolPrefix}${symbol}`,
-      variableDebtTokenName: `${variableDebtTokenNamePrefix} ${symbolPrefix}${symbol}`,
-      variableDebtTokenSymbol: `variableDebt${symbolPrefix}${symbol}`,
-      stableDebtTokenName: `${stableDebtTokenNamePrefix} ${symbol}`,
-      stableDebtTokenSymbol: `stableDebt${symbolPrefix}${symbol}`,
-      params: '0x10'
-=======
       incentivesController,
       underlyingAssetName: reserveSymbols[i],
       aTokenName: `${aTokenNamePrefix} ${reserveSymbols[i]}`,
@@ -247,7 +236,6 @@
       stableDebtTokenName: `${stableDebtTokenNamePrefix} ${reserveSymbols[i]}`,
       stableDebtTokenSymbol: `stableDebt${symbolPrefix}${reserveSymbols[i]}`,
       params: '0x10',
->>>>>>> 2aeb420b
     });
   }
 
