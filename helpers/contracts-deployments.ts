import {Contract} from 'ethers';
import {BRE} from './misc-utils';
import {
  tEthereumAddress,
  eContractid,
  tStringTokenSmallUnits,
  AavePools,
  TokenContractId,
  iMultiPoolsAssets,
  IReserveParams,
  PoolConfiguration,
} from './types';

import {MintableErc20 as MintableERC20} from '../types/MintableErc20';
import {readArtifact} from '@nomiclabs/buidler/plugins';
import {MockContract} from 'ethereum-waffle';
import {getReservesConfigByPool} from './configuration';
import {getFirstSigner} from './contracts-getters';
import {ZERO_ADDRESS} from './constants';
import {
  AaveProtocolTestHelpersFactory,
  ATokenFactory,
  ATokensAndRatesHelperFactory,
  ChainlinkProxyPriceProviderFactory,
  DefaultReserveInterestRateStrategyFactory,
  InitializableAdminUpgradeabilityProxyFactory,
  LendingPoolAddressesProviderFactory,
  LendingPoolAddressesProviderRegistryFactory,
  LendingPoolCollateralManagerFactory,
  LendingPoolConfiguratorFactory,
  LendingPoolFactory,
  LendingPoolLibraryAddresses,
  LendingRateOracleFactory,
  MintableErc20Factory,
  MockAggregatorFactory,
  MockATokenFactory,
  MockFlashLoanReceiverFactory,
  MockStableDebtTokenFactory,
  MockVariableDebtTokenFactory,
  PriceOracleFactory,
  ReserveLogicFactory,
  StableDebtTokenFactory,
  VariableDebtTokenFactory,
  WalletBalanceProviderFactory,
  Weth9Factory,
  Weth9MockedFactory,
  WethGatewayFactory,
} from '../types';
import {withSaveAndVerify, registerContractInJsonDb, linkBytecode} from './contracts-helpers';
import {StableAndVariableTokensHelperFactory} from '../types/StableAndVariableTokensHelperFactory';
import {MockStableDebtToken} from '../types/MockStableDebtToken';
import {MockVariableDebtToken} from '../types/MockVariableDebtToken';

export const deployLendingPoolAddressesProvider = async (verify?: boolean) =>
  withSaveAndVerify(
    await new LendingPoolAddressesProviderFactory(await getFirstSigner()).deploy(),
    eContractid.LendingPoolAddressesProvider,
    [],
    verify
  );

export const deployLendingPoolAddressesProviderRegistry = async (verify?: boolean) =>
  withSaveAndVerify(
    await new LendingPoolAddressesProviderRegistryFactory(await getFirstSigner()).deploy(),
    eContractid.LendingPoolAddressesProviderRegistry,
    [],
    verify
  );

export const deployLendingPoolConfigurator = async (verify?: boolean) =>
  withSaveAndVerify(
    await new LendingPoolConfiguratorFactory(await getFirstSigner()).deploy(),
    eContractid.LendingPoolConfigurator,
    [],
    verify
  );

export const deployReserveLogicLibrary = async (verify?: boolean) =>
  withSaveAndVerify(
    await new ReserveLogicFactory(await getFirstSigner()).deploy(),
    eContractid.ReserveLogic,
    [],
    verify
  );

export const deployGenericLogic = async (reserveLogic: Contract, verify?: boolean) => {
  const genericLogicArtifact = await readArtifact(
    BRE.config.paths.artifacts,
    eContractid.GenericLogic
  );

  const linkedGenericLogicByteCode = linkBytecode(genericLogicArtifact, {
    [eContractid.ReserveLogic]: reserveLogic.address,
  });

  const genericLogicFactory = await BRE.ethers.getContractFactory(
    genericLogicArtifact.abi,
    linkedGenericLogicByteCode
  );

  const genericLogic = await (await genericLogicFactory.deploy()).deployed();
  return withSaveAndVerify(genericLogic, eContractid.GenericLogic, [], verify);
};

export const deployValidationLogic = async (
  reserveLogic: Contract,
  genericLogic: Contract,
  verify?: boolean
) => {
  const validationLogicArtifact = await readArtifact(
    BRE.config.paths.artifacts,
    eContractid.ValidationLogic
  );

  const linkedValidationLogicByteCode = linkBytecode(validationLogicArtifact, {
    [eContractid.ReserveLogic]: reserveLogic.address,
    [eContractid.GenericLogic]: genericLogic.address,
  });

  const validationLogicFactory = await BRE.ethers.getContractFactory(
    validationLogicArtifact.abi,
    linkedValidationLogicByteCode
  );

  const validationLogic = await (await validationLogicFactory.deploy()).deployed();

  return withSaveAndVerify(validationLogic, eContractid.ValidationLogic, [], verify);
};

export const deployAaveLibraries = async (
  verify?: boolean
): Promise<LendingPoolLibraryAddresses> => {
  const reserveLogic = await deployReserveLogicLibrary(verify);
  const genericLogic = await deployGenericLogic(reserveLogic, verify);
  const validationLogic = await deployValidationLogic(reserveLogic, genericLogic, verify);

  // Hardcoded solidity placeholders, if any library changes path this will fail.
  // The '__$PLACEHOLDER$__ can be calculated via solidity keccak, but the LendingPoolLibraryAddresses Type seems to
  // require a hardcoded string.
  //
  //  how-to:
  //  1. PLACEHOLDER = solidityKeccak256(['string'], `${libPath}:${libName}`).slice(2, 36)
  //  2. LIB_PLACEHOLDER = `__$${PLACEHOLDER}$__`
  // or grab placeholdes from LendingPoolLibraryAddresses at Typechain generation.
  //
  // libPath example: contracts/libraries/logic/GenericLogic.sol
  // libName example: GenericLogic
  return {
    ['__$5201a97c05ba6aa659e2f36a933dd51801$__']: validationLogic.address,
    ['__$d3b4366daeb9cadc7528af6145b50b2183$__']: reserveLogic.address,
  };
};

export const deployLendingPool = async (verify?: boolean) => {
  const libraries = await deployAaveLibraries(verify);
  return withSaveAndVerify(
    await new LendingPoolFactory(libraries, await getFirstSigner()).deploy(),
    eContractid.LendingPool,
    [],
    verify
  );
};

export const deployPriceOracle = async (verify?: boolean) =>
  withSaveAndVerify(
    await new PriceOracleFactory(await getFirstSigner()).deploy(),
    eContractid.PriceOracle,
    [],
    verify
  );

export const deployLendingRateOracle = async (verify?: boolean) =>
  withSaveAndVerify(
    await new LendingRateOracleFactory(await getFirstSigner()).deploy(),
    eContractid.LendingRateOracle,
    [],
    verify
  );

export const deployMockAggregator = async (price: tStringTokenSmallUnits, verify?: boolean) =>
  withSaveAndVerify(
    await new MockAggregatorFactory(await getFirstSigner()).deploy(price),
    eContractid.MockAggregator,
    [price],
    verify
  );

export const deployChainlinkProxyPriceProvider = async (
  args: [tEthereumAddress[], tEthereumAddress[], tEthereumAddress],
  verify?: boolean
) =>
  withSaveAndVerify(
    await new ChainlinkProxyPriceProviderFactory(await getFirstSigner()).deploy(...args),
    eContractid.ChainlinkProxyPriceProvider,
    args,
    verify
  );

export const deployLendingPoolCollateralManager = async (verify?: boolean) => {
  return withSaveAndVerify(
    await new LendingPoolCollateralManagerFactory(await getFirstSigner()).deploy(),
    eContractid.LendingPoolCollateralManager,
    [],
    verify
  );
};

export const deployInitializableAdminUpgradeabilityProxy = async (verify?: boolean) =>
  withSaveAndVerify(
    await new InitializableAdminUpgradeabilityProxyFactory(await getFirstSigner()).deploy(),
    eContractid.InitializableAdminUpgradeabilityProxy,
    [],
    verify
  );

export const deployMockFlashLoanReceiver = async (
  addressesProvider: tEthereumAddress,
  verify?: boolean
) =>
  withSaveAndVerify(
    await new MockFlashLoanReceiverFactory(await getFirstSigner()).deploy(addressesProvider),
    eContractid.MockFlashLoanReceiver,
    [addressesProvider],
    verify
  );

export const deployWalletBalancerProvider = async (
  addressesProvider: tEthereumAddress,
  verify?: boolean
) =>
  withSaveAndVerify(
    await new WalletBalanceProviderFactory(await getFirstSigner()).deploy(addressesProvider),
    eContractid.WalletBalanceProvider,
    [addressesProvider],
    verify
  );

export const deployAaveProtocolTestHelpers = async (
  addressesProvider: tEthereumAddress,
  verify?: boolean
) =>
  withSaveAndVerify(
    await new AaveProtocolTestHelpersFactory(await getFirstSigner()).deploy(addressesProvider),
    eContractid.AaveProtocolTestHelpers,
    [addressesProvider],
    verify
  );

export const deployMintableERC20 = async (
  args: [string, string, string],
  verify?: boolean
): Promise<MintableERC20> =>
  withSaveAndVerify(
    await new MintableErc20Factory(await getFirstSigner()).deploy(...args),
    eContractid.MintableERC20,
    args,
    verify
  );

export const deployDefaultReserveInterestRateStrategy = async (
  args: [tEthereumAddress, string, string, string, string, string],
  verify: boolean
) =>
  withSaveAndVerify(
    await new DefaultReserveInterestRateStrategyFactory(await getFirstSigner()).deploy(...args),
    eContractid.DefaultReserveInterestRateStrategy,
    args,
    verify
  );

export const deployStableDebtToken = async (
  args: [tEthereumAddress, tEthereumAddress, string, string, tEthereumAddress],
  verify: boolean
) =>
  withSaveAndVerify(
    await new StableDebtTokenFactory(await getFirstSigner()).deploy(...args),
    eContractid.StableDebtToken,
    args,
    verify
  );

export const deployVariableDebtToken = async (
  args: [tEthereumAddress, tEthereumAddress, string, string, tEthereumAddress],
  verify: boolean
) =>
  withSaveAndVerify(
    await new VariableDebtTokenFactory(await getFirstSigner()).deploy(...args),
    eContractid.VariableDebtToken,
    args,
    verify
  );

export const deployGenericAToken = async (
  [poolAddress, underlyingAssetAddress, name, symbol, incentivesController]: [
    tEthereumAddress,
    tEthereumAddress,
    string,
    string,
    tEthereumAddress
  ],
  verify: boolean
) => {
  const args: [
    tEthereumAddress,
    tEthereumAddress,
    tEthereumAddress,
    string,
    string,
    tEthereumAddress
  ] = [poolAddress, underlyingAssetAddress, ZERO_ADDRESS, name, symbol, incentivesController];
  return withSaveAndVerify(
    await new ATokenFactory(await getFirstSigner()).deploy(...args),
    eContractid.AToken,
    args,
    verify
  );
};

export const deployAllMockTokens = async (verify?: boolean) => {
  const tokens: {[symbol: string]: MockContract | MintableERC20} = {};

  const protoConfigData = getReservesConfigByPool(AavePools.proto);
  const secondaryConfigData = getReservesConfigByPool(AavePools.secondary);

  for (const tokenSymbol of Object.keys(TokenContractId)) {
    let decimals = '18';

    let configData = (<any>protoConfigData)[tokenSymbol];

    if (!configData) {
      configData = (<any>secondaryConfigData)[tokenSymbol];
    }

    tokens[tokenSymbol] = await deployMintableERC20(
      [tokenSymbol, tokenSymbol, configData ? configData.reserveDecimals : decimals],
      verify
    );
  }
  return tokens;
};

export const deployMockTokens = async (config: PoolConfiguration, verify?: boolean) => {
  const tokens: {[symbol: string]: MockContract | MintableERC20} = {};
  const defaultDecimals = 18;

  const configData = config.ReservesConfig;

  for (const tokenSymbol of Object.keys(config.ReserveSymbols)) {
    tokens[tokenSymbol] = await deployMintableERC20(
      [
        tokenSymbol,
        tokenSymbol,
        configData[tokenSymbol as keyof iMultiPoolsAssets<IReserveParams>].reserveDecimals ||
          defaultDecimals.toString(),
      ],
      verify
    );
    await registerContractInJsonDb(tokenSymbol.toUpperCase(), tokens[tokenSymbol]);
  }
  return tokens;
};

export const deployStableAndVariableTokensHelper = async (
  args: [tEthereumAddress, tEthereumAddress],
  verify?: boolean
) =>
  withSaveAndVerify(
    await new StableAndVariableTokensHelperFactory(await getFirstSigner()).deploy(...args),
    eContractid.StableAndVariableTokensHelper,
    args,
    verify
  );

export const deployATokensAndRatesHelper = async (
  args: [tEthereumAddress, tEthereumAddress, tEthereumAddress],
  verify?: boolean
) =>
  withSaveAndVerify(
    await new ATokensAndRatesHelperFactory(await getFirstSigner()).deploy(...args),
    eContractid.ATokensAndRatesHelper,
    args,
    verify
  );

<<<<<<< HEAD
export const deployWETHGateway = async (
  args: [tEthereumAddress, tEthereumAddress],
  verify?: boolean
) =>
  withSaveAndVerify(
    await new WethGatewayFactory(await getFirstSigner()).deploy(...args),
    eContractid.WETHGateway,
=======
export const deployMockStableDebtToken = async (
  args: [tEthereumAddress, tEthereumAddress, string, string, tEthereumAddress],
  verify?: boolean
) =>
  withSaveAndVerify(
    await new MockStableDebtTokenFactory(await getFirstSigner()).deploy(...args),
    eContractid.ATokensAndRatesHelper,
>>>>>>> 860402a9
    args,
    verify
  );

<<<<<<< HEAD
export const deployWETH = async (verify?: boolean) =>
  withSaveAndVerify(
    await new Weth9Factory(await getFirstSigner()).deploy(),
    eContractid.WETH,
    [],
    verify
  );

export const deployWETHMocked = async (verify?: boolean) =>
  withSaveAndVerify(
    await new Weth9MockedFactory(await getFirstSigner()).deploy(),
    eContractid.WETHMocked,
    [],
=======
export const deployMockVariableDebtToken = async (
  args: [tEthereumAddress, tEthereumAddress, string, string, tEthereumAddress],
  verify?: boolean
) =>
  withSaveAndVerify(
    await new MockVariableDebtTokenFactory(await getFirstSigner()).deploy(...args),
    eContractid.ATokensAndRatesHelper,
    args,
    verify
  );

export const deployMockAToken = async (
  args: [tEthereumAddress, tEthereumAddress, tEthereumAddress, string, string, tEthereumAddress],
  verify?: boolean
) =>
  withSaveAndVerify(
    await new MockATokenFactory(await getFirstSigner()).deploy(...args),
    eContractid.ATokensAndRatesHelper,
    args,
>>>>>>> 860402a9
    verify
  );<|MERGE_RESOLUTION|>--- conflicted
+++ resolved
@@ -382,7 +382,6 @@
     verify
   );
 
-<<<<<<< HEAD
 export const deployWETHGateway = async (
   args: [tEthereumAddress, tEthereumAddress],
   verify?: boolean
@@ -390,7 +389,10 @@
   withSaveAndVerify(
     await new WethGatewayFactory(await getFirstSigner()).deploy(...args),
     eContractid.WETHGateway,
-=======
+    args,
+    verify
+  );
+
 export const deployMockStableDebtToken = async (
   args: [tEthereumAddress, tEthereumAddress, string, string, tEthereumAddress],
   verify?: boolean
@@ -398,12 +400,10 @@
   withSaveAndVerify(
     await new MockStableDebtTokenFactory(await getFirstSigner()).deploy(...args),
     eContractid.ATokensAndRatesHelper,
->>>>>>> 860402a9
-    args,
-    verify
-  );
-
-<<<<<<< HEAD
+    args,
+    verify
+  );
+
 export const deployWETH = async (verify?: boolean) =>
   withSaveAndVerify(
     await new Weth9Factory(await getFirstSigner()).deploy(),
@@ -417,7 +417,9 @@
     await new Weth9MockedFactory(await getFirstSigner()).deploy(),
     eContractid.WETHMocked,
     [],
-=======
+    verify
+  );
+
 export const deployMockVariableDebtToken = async (
   args: [tEthereumAddress, tEthereumAddress, string, string, tEthereumAddress],
   verify?: boolean
@@ -437,6 +439,5 @@
     await new MockATokenFactory(await getFirstSigner()).deploy(...args),
     eContractid.ATokensAndRatesHelper,
     args,
->>>>>>> 860402a9
     verify
   );