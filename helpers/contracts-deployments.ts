import { Contract } from 'ethers';
import { DRE, notFalsyOrZeroAddress } from './misc-utils';
import {
  tEthereumAddress,
  eContractid,
  tStringTokenSmallUnits,
  AavePools,
  TokenContractId,
  iMultiPoolsAssets,
  IReserveParams,
  PoolConfiguration,
  eEthereumNetwork,
  eNetwork,
} from './types';
import { MintableERC20 } from '../types/MintableERC20';
import { MockContract } from 'ethereum-waffle';
import { ConfigNames, getReservesConfigByPool, loadPoolConfig } from './configuration';
import { getFirstSigner } from './contracts-getters';
import {
  AaveProtocolDataProviderFactory,
  ATokenFactory,
  ATokensAndRatesHelperFactory,
  AaveOracleFactory,
  DefaultReserveInterestRateStrategyFactory,
  DelegationAwareATokenFactory,
  InitializableAdminUpgradeabilityProxyFactory,
  LendingPoolAddressesProviderFactory,
  LendingPoolAddressesProviderRegistryFactory,
  LendingPoolCollateralManagerFactory,
  LendingPoolConfiguratorFactory,
  LendingPoolFactory,
  LendingRateOracleFactory,
  MintableDelegationERC20Factory,
  MintableERC20Factory,
  MockAggregatorFactory,
  MockATokenFactory,
  MockFlashLoanReceiverFactory,
  MockStableDebtTokenFactory,
  MockVariableDebtTokenFactory,
  MockUniswapV2Router02Factory,
  PriceOracleFactory,
  ReserveLogicFactory,
  SelfdestructTransferFactory,
  StableDebtTokenFactory,
  UniswapLiquiditySwapAdapterFactory,
  UniswapRepayAdapterFactory,
  VariableDebtTokenFactory,
  WalletBalanceProviderFactory,
  WETH9MockedFactory,
  WETHGatewayFactory,
  FlashLiquidationAdapterFactory,
  RewardsTokenFactory,
  RewardsATokenMockFactory,
<<<<<<< HEAD
  CurveRewardsAwareATokenFactory,
  AaveOracleV2Factory,
=======
  CurveGaugeRewardsAwareATokenFactory,
  CurveTreasuryFactory,
  CurveGaugeReserveInterestRateStrategyFactory,
>>>>>>> e9174e34
} from '../types';
import {
  withSaveAndVerify,
  registerContractInJsonDb,
  linkBytecode,
  insertContractAddressInDb,
  deployContract,
  verifyContract,
  getParamPerNetwork,
  getOptionalParamAddressPerNetwork,
} from './contracts-helpers';
import { StableAndVariableTokensHelperFactory } from '../types/StableAndVariableTokensHelperFactory';
import { MintableDelegationERC20 } from '../types/MintableDelegationERC20';
import { readArtifact as buidlerReadArtifact } from '@nomiclabs/buidler/plugins';
import { HardhatRuntimeEnvironment } from 'hardhat/types';
import { LendingPoolLibraryAddresses } from '../types/LendingPoolFactory';
import { UiPoolDataProvider } from '../types';
import { CRV_TOKEN, CURVE_TREASURY } from './constants';

export const deployUiPoolDataProvider = async (
  [incentivesController, aaveOracle]: [tEthereumAddress, tEthereumAddress],
  verify?: boolean
) => {
  const id = eContractid.UiPoolDataProvider;
  const args: string[] = [incentivesController, aaveOracle];
  const instance = await deployContract<UiPoolDataProvider>(id, args);
  if (verify) {
    await verifyContract(id, instance, args);
  }
  return instance;
};

const readArtifact = async (id: string) => {
  if (DRE.network.name === eEthereumNetwork.buidlerevm) {
    return buidlerReadArtifact(DRE.config.paths.artifacts, id);
  }
  return (DRE as HardhatRuntimeEnvironment).artifacts.readArtifact(id);
};

export const deployLendingPoolAddressesProvider = async (marketId: string, verify?: boolean) =>
  withSaveAndVerify(
    await new LendingPoolAddressesProviderFactory(await getFirstSigner()).deploy(marketId),
    eContractid.LendingPoolAddressesProvider,
    [marketId],
    verify
  );

export const deployLendingPoolAddressesProviderRegistry = async (verify?: boolean) =>
  withSaveAndVerify(
    await new LendingPoolAddressesProviderRegistryFactory(await getFirstSigner()).deploy(),
    eContractid.LendingPoolAddressesProviderRegistry,
    [],
    verify
  );

export const deployLendingPoolConfigurator = async (verify?: boolean) => {
  const lendingPoolConfiguratorImpl = await new LendingPoolConfiguratorFactory(
    await getFirstSigner()
  ).deploy();
  await insertContractAddressInDb(
    eContractid.LendingPoolConfiguratorImpl,
    lendingPoolConfiguratorImpl.address
  );
  return withSaveAndVerify(
    lendingPoolConfiguratorImpl,
    eContractid.LendingPoolConfigurator,
    [],
    verify
  );
};

export const deployReserveLogicLibrary = async (verify?: boolean) =>
  withSaveAndVerify(
    await new ReserveLogicFactory(await getFirstSigner()).deploy(),
    eContractid.ReserveLogic,
    [],
    verify
  );

export const deployGenericLogic = async (reserveLogic: Contract, verify?: boolean) => {
  const genericLogicArtifact = await readArtifact(eContractid.GenericLogic);

  const linkedGenericLogicByteCode = linkBytecode(genericLogicArtifact, {
    [eContractid.ReserveLogic]: reserveLogic.address,
  });

  const genericLogicFactory = await DRE.ethers.getContractFactory(
    genericLogicArtifact.abi,
    linkedGenericLogicByteCode
  );

  const genericLogic = await (
    await genericLogicFactory.connect(await getFirstSigner()).deploy()
  ).deployed();
  return withSaveAndVerify(genericLogic, eContractid.GenericLogic, [], verify);
};

export const deployValidationLogic = async (
  reserveLogic: Contract,
  genericLogic: Contract,
  verify?: boolean
) => {
  const validationLogicArtifact = await readArtifact(eContractid.ValidationLogic);

  const linkedValidationLogicByteCode = linkBytecode(validationLogicArtifact, {
    [eContractid.ReserveLogic]: reserveLogic.address,
    [eContractid.GenericLogic]: genericLogic.address,
  });

  const validationLogicFactory = await DRE.ethers.getContractFactory(
    validationLogicArtifact.abi,
    linkedValidationLogicByteCode
  );

  const validationLogic = await (
    await validationLogicFactory.connect(await getFirstSigner()).deploy()
  ).deployed();

  return withSaveAndVerify(validationLogic, eContractid.ValidationLogic, [], verify);
};

export const deployAaveLibraries = async (
  verify?: boolean
): Promise<LendingPoolLibraryAddresses> => {
  const reserveLogic = await deployReserveLogicLibrary(verify);
  const genericLogic = await deployGenericLogic(reserveLogic, verify);
  const validationLogic = await deployValidationLogic(reserveLogic, genericLogic, verify);

  // Hardcoded solidity placeholders, if any library changes path this will fail.
  // The '__$PLACEHOLDER$__ can be calculated via solidity keccak, but the LendingPoolLibraryAddresses Type seems to
  // require a hardcoded string.
  //
  //  how-to:
  //  1. PLACEHOLDER = solidityKeccak256(['string'], `${libPath}:${libName}`).slice(2, 36)
  //  2. LIB_PLACEHOLDER = `__$${PLACEHOLDER}$__`
  // or grab placeholdes from LendingPoolLibraryAddresses at Typechain generation.
  //
  // libPath example: contracts/libraries/logic/GenericLogic.sol
  // libName example: GenericLogic
  return {
    ['__$de8c0cf1a7d7c36c802af9a64fb9d86036$__']: validationLogic.address,
    ['__$22cd43a9dda9ce44e9b92ba393b88fb9ac$__']: reserveLogic.address,
  };
};

export const deployLendingPool = async (verify?: boolean) => {
  const libraries = await deployAaveLibraries(verify);
  const lendingPoolImpl = await new LendingPoolFactory(libraries, await getFirstSigner()).deploy();
  await insertContractAddressInDb(eContractid.LendingPoolImpl, lendingPoolImpl.address);
  return withSaveAndVerify(lendingPoolImpl, eContractid.LendingPool, [], verify);
};

export const deployPriceOracle = async (verify?: boolean) =>
  withSaveAndVerify(
    await new PriceOracleFactory(await getFirstSigner()).deploy(),
    eContractid.PriceOracle,
    [],
    verify
  );

export const deployLendingRateOracle = async (verify?: boolean) =>
  withSaveAndVerify(
    await new LendingRateOracleFactory(await getFirstSigner()).deploy(),
    eContractid.LendingRateOracle,
    [],
    verify
  );

export const deployMockAggregator = async (price: tStringTokenSmallUnits, verify?: boolean) =>
  withSaveAndVerify(
    await new MockAggregatorFactory(await getFirstSigner()).deploy(price),
    eContractid.MockAggregator,
    [price],
    verify
  );

export const deployAaveOracle = async (
  args: [tEthereumAddress[], tEthereumAddress[], tEthereumAddress, tEthereumAddress],
  verify?: boolean
) =>
  withSaveAndVerify(
    await new AaveOracleFactory(await getFirstSigner()).deploy(...args),
    eContractid.AaveOracle,
    args,
    verify
  );

export const deployAaveOracleV2 = async (
  args: [tEthereumAddress[], tEthereumAddress[], tEthereumAddress, tEthereumAddress, string],
  verify?: boolean
) =>
  withSaveAndVerify(
    await new AaveOracleV2Factory(await getFirstSigner()).deploy(...args),
    eContractid.AaveOracleV2,
    args,
    verify
  );

export const deployLendingPoolCollateralManager = async (verify?: boolean) => {
  const collateralManagerImpl = await new LendingPoolCollateralManagerFactory(
    await getFirstSigner()
  ).deploy();
  await insertContractAddressInDb(
    eContractid.LendingPoolCollateralManagerImpl,
    collateralManagerImpl.address
  );
  return withSaveAndVerify(
    collateralManagerImpl,
    eContractid.LendingPoolCollateralManager,
    [],
    verify
  );
};

export const deployInitializableAdminUpgradeabilityProxy = async (verify?: boolean) =>
  withSaveAndVerify(
    await new InitializableAdminUpgradeabilityProxyFactory(await getFirstSigner()).deploy(),
    eContractid.InitializableAdminUpgradeabilityProxy,
    [],
    verify
  );

export const deployMockFlashLoanReceiver = async (
  addressesProvider: tEthereumAddress,
  verify?: boolean
) =>
  withSaveAndVerify(
    await new MockFlashLoanReceiverFactory(await getFirstSigner()).deploy(addressesProvider),
    eContractid.MockFlashLoanReceiver,
    [addressesProvider],
    verify
  );

export const deployWalletBalancerProvider = async (verify?: boolean) =>
  withSaveAndVerify(
    await new WalletBalanceProviderFactory(await getFirstSigner()).deploy(),
    eContractid.WalletBalanceProvider,
    [],
    verify
  );

export const deployAaveProtocolDataProvider = async (
  addressesProvider: tEthereumAddress,
  verify?: boolean
) =>
  withSaveAndVerify(
    await new AaveProtocolDataProviderFactory(await getFirstSigner()).deploy(addressesProvider),
    eContractid.AaveProtocolDataProvider,
    [addressesProvider],
    verify
  );

export const deployMintableERC20 = async (
  args: [string, string, string],
  verify?: boolean
): Promise<MintableERC20> =>
  withSaveAndVerify(
    await new MintableERC20Factory(await getFirstSigner()).deploy(...args),
    eContractid.MintableERC20,
    args,
    verify
  );

export const deployMintableDelegationERC20 = async (
  args: [string, string, string],
  verify?: boolean
): Promise<MintableDelegationERC20> =>
  withSaveAndVerify(
    await new MintableDelegationERC20Factory(await getFirstSigner()).deploy(...args),
    eContractid.MintableDelegationERC20,
    args,
    verify
  );
export const deployDefaultReserveInterestRateStrategy = async (
  args: [tEthereumAddress, string, string, string, string, string, string],
  verify: boolean
) =>
  withSaveAndVerify(
    await new DefaultReserveInterestRateStrategyFactory(await getFirstSigner()).deploy(...args),
    eContractid.DefaultReserveInterestRateStrategy,
    args,
    verify
  );

export const deployCurveGaugeReserveInterestRateStrategy = async (
  args: [tEthereumAddress, string, string, string, string, string, string],
  verify: boolean
) =>
  withSaveAndVerify(
    await new CurveGaugeReserveInterestRateStrategyFactory(await getFirstSigner()).deploy(...args),
    eContractid.DefaultReserveInterestRateStrategy,
    args,
    verify
  );

export const deployStableDebtToken = async (
  args: [tEthereumAddress, tEthereumAddress, tEthereumAddress, string, string],
  verify: boolean
) => {
  const instance = await withSaveAndVerify(
    await new StableDebtTokenFactory(await getFirstSigner()).deploy(),
    eContractid.StableDebtToken,
    [],
    verify
  );

  await instance.initialize(args[0], args[1], args[2], '18', args[3], args[4], '0x10');

  return instance;
};

export const deployVariableDebtToken = async (
  args: [tEthereumAddress, tEthereumAddress, tEthereumAddress, string, string],
  verify: boolean
) => {
  const instance = await withSaveAndVerify(
    await new VariableDebtTokenFactory(await getFirstSigner()).deploy(),
    eContractid.VariableDebtToken,
    [],
    verify
  );

  await instance.initialize(args[0], args[1], args[2], '18', args[3], args[4], '0x10');

  return instance;
};

export const deployGenericStableDebtToken = async (verify?: boolean) =>
  withSaveAndVerify(
    await new StableDebtTokenFactory(await getFirstSigner()).deploy(),
    eContractid.StableDebtToken,
    [],
    verify
  );

export const deployGenericVariableDebtToken = async (verify?: boolean) =>
  withSaveAndVerify(
    await new VariableDebtTokenFactory(await getFirstSigner()).deploy(),
    eContractid.VariableDebtToken,
    [],
    verify
  );

export const deployGenericAToken = async (
  [poolAddress, underlyingAssetAddress, treasuryAddress, incentivesController, name, symbol]: [
    tEthereumAddress,
    tEthereumAddress,
    tEthereumAddress,
    tEthereumAddress,
    string,
    string
  ],
  verify: boolean
) => {
  const instance = await withSaveAndVerify(
    await new ATokenFactory(await getFirstSigner()).deploy(),
    eContractid.AToken,
    [],
    verify
  );

  await instance.initialize(
    poolAddress,
    treasuryAddress,
    underlyingAssetAddress,
    incentivesController,
    '18',
    name,
    symbol,
    '0x10'
  );

  return instance;
};

export const deployGenericATokenImpl = async (verify?: boolean) =>
  withSaveAndVerify(
    await new ATokenFactory(await getFirstSigner()).deploy(),
    eContractid.AToken,
    [],
    verify
  );

export const deployDelegationAwareAToken = async (
  [pool, underlyingAssetAddress, treasuryAddress, incentivesController, name, symbol]: [
    tEthereumAddress,
    tEthereumAddress,
    tEthereumAddress,
    tEthereumAddress,
    string,
    string
  ],
  verify: boolean
) => {
  const instance = await withSaveAndVerify(
    await new DelegationAwareATokenFactory(await getFirstSigner()).deploy(),
    eContractid.DelegationAwareAToken,
    [],
    verify
  );

  await instance.initialize(
    pool,
    treasuryAddress,
    underlyingAssetAddress,
    incentivesController,
    '18',
    name,
    symbol,
    '0x10'
  );

  return instance;
};

export const deployDelegationAwareATokenImpl = async (verify?: boolean) =>
  withSaveAndVerify(
    await new DelegationAwareATokenFactory(await getFirstSigner()).deploy(),
    eContractid.DelegationAwareAToken,
    [],
    verify
  );

export const deployAllMockTokens = async (verify?: boolean) => {
  const tokens: { [symbol: string]: MockContract | MintableERC20 } = {};

  const protoConfigData = getReservesConfigByPool(AavePools.proto);

  for (const tokenSymbol of Object.keys(TokenContractId)) {
    let decimals = '18';

    let configData = (<any>protoConfigData)[tokenSymbol];

    tokens[tokenSymbol] = await deployMintableERC20(
      [tokenSymbol, tokenSymbol, configData ? configData.reserveDecimals : decimals],
      verify
    );
    await registerContractInJsonDb(tokenSymbol.toUpperCase(), tokens[tokenSymbol]);
  }
  return tokens;
};

export const deployMockTokens = async (config: PoolConfiguration, verify?: boolean) => {
  const tokens: { [symbol: string]: MockContract | MintableERC20 } = {};
  const defaultDecimals = 18;

  const configData = config.ReservesConfig;

  for (const tokenSymbol of Object.keys(configData)) {
    tokens[tokenSymbol] = await deployMintableERC20(
      [
        tokenSymbol,
        tokenSymbol,
        configData[tokenSymbol]?.reserveDecimals || defaultDecimals.toString(),
      ],
      verify
    );
    await registerContractInJsonDb(tokenSymbol.toUpperCase(), tokens[tokenSymbol]);
  }
  return tokens;
};

export const deployStableAndVariableTokensHelper = async (
  args: [tEthereumAddress, tEthereumAddress],
  verify?: boolean
) =>
  withSaveAndVerify(
    await new StableAndVariableTokensHelperFactory(await getFirstSigner()).deploy(...args),
    eContractid.StableAndVariableTokensHelper,
    args,
    verify
  );

export const deployATokensAndRatesHelper = async (
  args: [tEthereumAddress, tEthereumAddress, tEthereumAddress],
  verify?: boolean
) =>
  withSaveAndVerify(
    await new ATokensAndRatesHelperFactory(await getFirstSigner()).deploy(...args),
    eContractid.ATokensAndRatesHelper,
    args,
    verify
  );

export const deployWETHGateway = async (args: [tEthereumAddress], verify?: boolean) =>
  withSaveAndVerify(
    await new WETHGatewayFactory(await getFirstSigner()).deploy(...args),
    eContractid.WETHGateway,
    args,
    verify
  );

export const authorizeWETHGateway = async (
  wethGateWay: tEthereumAddress,
  lendingPool: tEthereumAddress
) =>
  await new WETHGatewayFactory(await getFirstSigner())
    .attach(wethGateWay)
    .authorizeLendingPool(lendingPool);

export const deployMockStableDebtToken = async (
  args: [tEthereumAddress, tEthereumAddress, tEthereumAddress, string, string, string],
  verify?: boolean
) => {
  const instance = await withSaveAndVerify(
    await new MockStableDebtTokenFactory(await getFirstSigner()).deploy(),
    eContractid.MockStableDebtToken,
    [],
    verify
  );

  await instance.initialize(args[0], args[1], args[2], '18', args[3], args[4], args[5]);

  return instance;
};

export const deployWETHMocked = async (verify?: boolean) =>
  withSaveAndVerify(
    await new WETH9MockedFactory(await getFirstSigner()).deploy(),
    eContractid.WETHMocked,
    [],
    verify
  );

export const deployMockVariableDebtToken = async (
  args: [tEthereumAddress, tEthereumAddress, tEthereumAddress, string, string, string],
  verify?: boolean
) => {
  const instance = await withSaveAndVerify(
    await new MockVariableDebtTokenFactory(await getFirstSigner()).deploy(),
    eContractid.MockVariableDebtToken,
    [],
    verify
  );

  await instance.initialize(args[0], args[1], args[2], '18', args[3], args[4], args[5]);

  return instance;
};

export const deployMockAToken = async (
  args: [
    tEthereumAddress,
    tEthereumAddress,
    tEthereumAddress,
    tEthereumAddress,
    string,
    string,
    string
  ],
  verify?: boolean
) => {
  const instance = await withSaveAndVerify(
    await new MockATokenFactory(await getFirstSigner()).deploy(),
    eContractid.MockAToken,
    [],
    verify
  );

  await instance.initialize(args[0], args[2], args[1], args[3], '18', args[4], args[5], args[6]);

  return instance;
};

export const deploySelfdestructTransferMock = async (verify?: boolean) =>
  withSaveAndVerify(
    await new SelfdestructTransferFactory(await getFirstSigner()).deploy(),
    eContractid.SelfdestructTransferMock,
    [],
    verify
  );

export const deployMockUniswapRouter = async (verify?: boolean) =>
  withSaveAndVerify(
    await new MockUniswapV2Router02Factory(await getFirstSigner()).deploy(),
    eContractid.MockUniswapV2Router02,
    [],
    verify
  );

export const deployUniswapLiquiditySwapAdapter = async (
  args: [tEthereumAddress, tEthereumAddress, tEthereumAddress],
  verify?: boolean
) =>
  withSaveAndVerify(
    await new UniswapLiquiditySwapAdapterFactory(await getFirstSigner()).deploy(...args),
    eContractid.UniswapLiquiditySwapAdapter,
    args,
    verify
  );

export const deployUniswapRepayAdapter = async (
  args: [tEthereumAddress, tEthereumAddress, tEthereumAddress],
  verify?: boolean
) =>
  withSaveAndVerify(
    await new UniswapRepayAdapterFactory(await getFirstSigner()).deploy(...args),
    eContractid.UniswapRepayAdapter,
    args,
    verify
  );

export const deployFlashLiquidationAdapter = async (
  args: [tEthereumAddress, tEthereumAddress, tEthereumAddress],
  verify?: boolean
) =>
  withSaveAndVerify(
    await new FlashLiquidationAdapterFactory(await getFirstSigner()).deploy(...args),
    eContractid.FlashLiquidationAdapter,
    args,
    verify
  );

export const deployRewardsMockedToken = async (verify?: boolean) =>
  withSaveAndVerify(
    await new RewardsTokenFactory(await getFirstSigner()).deploy(),
    eContractid.RewardsToken,
    [],
    verify
  );

export const deployRewardATokenMock = async (verify?: boolean) => {
  return withSaveAndVerify(
    await new RewardsATokenMockFactory(await getFirstSigner()).deploy(),
    eContractid.RewardsATokenMock,
    [],
    verify
  );
};

export const chooseATokenDeployment = (id: eContractid) => {
  switch (id) {
    case eContractid.AToken:
      return deployGenericATokenImpl;
    case eContractid.DelegationAwareAToken:
      return deployDelegationAwareATokenImpl;
    case eContractid.RewardsATokenMock:
      return deployRewardATokenMock;
    case eContractid.CurveGaugeRewardsAwareAToken:
      return deployCurveGaugeRewardsAwareATokenByNetwork;
    default:
      throw Error(`Missing aToken implementation deployment script for: ${id}`);
  }
};

export const deployATokenImplementations = async (
  pool: ConfigNames,
  reservesConfig: { [key: string]: IReserveParams },
  verify?: boolean
) => {
  const poolConfig = loadPoolConfig(pool);
  const network = <eNetwork>DRE.network.name;

  // Obtain the different AToken implementations of all reserves inside the Market config
  const aTokenImplementations = [
    ...Object.entries(reservesConfig).reduce<Set<eContractid>>((acc, [, entry]) => {
      acc.add(entry.aTokenImpl);
      return acc;
    }, new Set<eContractid>()),
  ];

  console.log(aTokenImplementations);

  for (let x = 0; x < aTokenImplementations.length; x++) {
    const aTokenAddress = getOptionalParamAddressPerNetwork(
      poolConfig[aTokenImplementations[x].toString()],
      network
    );
    if (!notFalsyOrZeroAddress(aTokenAddress)) {
      const deployImplementationMethod = chooseATokenDeployment(aTokenImplementations[x]);
      console.log(`Deploying implementation`, aTokenImplementations[x]);
      await deployImplementationMethod(verify);
    }
  }

  // Debt tokens, for now all Market configs follows same implementations
  const genericStableDebtTokenAddress = getOptionalParamAddressPerNetwork(
    poolConfig.StableDebtTokenImplementation,
    network
  );
  const geneticVariableDebtTokenAddress = getOptionalParamAddressPerNetwork(
    poolConfig.VariableDebtTokenImplementation,
    network
  );

  if (!notFalsyOrZeroAddress(genericStableDebtTokenAddress)) {
    await deployGenericStableDebtToken(verify);
  }
  if (!notFalsyOrZeroAddress(geneticVariableDebtTokenAddress)) {
    await deployGenericVariableDebtToken(verify);
  }
};

export const deployCurveGaugeRewardsAwareAToken = async (
  crvToken: tEthereumAddress,
  curveTreasury: tEthereumAddress,
  verify?: boolean
) => {
  const args: [tEthereumAddress, tEthereumAddress] = [crvToken, curveTreasury];
  return withSaveAndVerify(
    await new CurveGaugeRewardsAwareATokenFactory(await getFirstSigner()).deploy(...args),
    eContractid.CurveGaugeRewardsAwareAToken,
    args,
    verify
  );
};

export const deployCurveGaugeRewardsAwareATokenByNetwork = async (verify?: boolean) => {
  const network = DRE.network.name as eEthereumNetwork;
  return deployCurveGaugeRewardsAwareAToken(CRV_TOKEN[network], CURVE_TREASURY[network], verify);
};

export const deployCurveTreasury = async (
  votingEscrow: tEthereumAddress,
  crvToken: tEthereumAddress,
  curveFeeDistributor: tEthereumAddress,
  gaugeController: tEthereumAddress,
  aaveCollector: tEthereumAddress,
  verify?: boolean
) => {
  const args: [
    tEthereumAddress,
    tEthereumAddress,
    tEthereumAddress,
    tEthereumAddress,
    tEthereumAddress
  ] = [votingEscrow, crvToken, curveFeeDistributor, gaugeController, aaveCollector];
  return withSaveAndVerify(
    await new CurveTreasuryFactory(await getFirstSigner()).deploy(...args),
    eContractid.CurveTreasury,
    args,
    verify
  );
};<|MERGE_RESOLUTION|>--- conflicted
+++ resolved
@@ -51,14 +51,10 @@
   FlashLiquidationAdapterFactory,
   RewardsTokenFactory,
   RewardsATokenMockFactory,
-<<<<<<< HEAD
-  CurveRewardsAwareATokenFactory,
-  AaveOracleV2Factory,
-=======
   CurveGaugeRewardsAwareATokenFactory,
   CurveTreasuryFactory,
   CurveGaugeReserveInterestRateStrategyFactory,
->>>>>>> e9174e34
+  AaveOracleV2Factory,
 } from '../types';
 import {
   withSaveAndVerify,
