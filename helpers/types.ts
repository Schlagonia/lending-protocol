--- conflicted
+++ resolved
@@ -59,17 +59,14 @@
   TokenDistributor = 'TokenDistributor',
   StableAndVariableTokensHelper = 'StableAndVariableTokensHelper',
   ATokensAndRatesHelper = 'ATokensAndRatesHelper',
-<<<<<<< HEAD
-  MockUniswapV2Router02 = 'MockUniswapV2Router02',
-  UniswapLiquiditySwapAdapter = 'UniswapLiquiditySwapAdapter',
-  UniswapRepayAdapter = 'UniswapRepayAdapter',
-=======
   UiPoolDataProvider = 'UiPoolDataProvider',
   WETHGateway = 'WETHGateway',
   WETH = 'WETH',
   WETHMocked = 'WETHMocked',
   SelfdestructTransferMock = 'SelfdestructTransferMock',
->>>>>>> 58c326e8
+  MockUniswapV2Router02 = 'MockUniswapV2Router02',
+  UniswapLiquiditySwapAdapter = 'UniswapLiquiditySwapAdapter',
+  UniswapRepayAdapter = 'UniswapRepayAdapter',
 }
 
 /*
