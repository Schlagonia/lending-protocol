import BigNumber from 'bignumber.js';

export enum eEthereumNetwork {
  buidlerevm = 'buidlerevm',
  kovan = 'kovan',
  ropsten = 'ropsten',
  main = 'main',
}

export enum AavePools {
  proto = 'proto',
  secondary = 'secondary',
}

export enum eContractid {
  Example = 'Example',
  LendingPoolAddressesProvider = 'LendingPoolAddressesProvider',
  MintableERC20 = 'MintableERC20',
  LendingPoolAddressesProviderRegistry = 'LendingPoolAddressesProviderRegistry',
  LendingPoolParametersProvider = 'LendingPoolParametersProvider',
  LendingPoolConfigurator = 'LendingPoolConfigurator',
  ValidationLogic = 'ValidationLogic',
  ReserveLogic = 'ReserveLogic',
  GenericLogic = 'GenericLogic',
  LendingPool = 'LendingPool',
  PriceOracle = 'PriceOracle',
  Proxy = 'Proxy',
  MockAggregator = 'MockAggregator',
  LendingRateOracle = 'LendingRateOracle',
  ChainlinkProxyPriceProvider = 'ChainlinkProxyPriceProvider',
  DefaultReserveInterestRateStrategy = 'DefaultReserveInterestRateStrategy',
  LendingPoolLiquidationManager = 'LendingPoolLiquidationManager',
  InitializableAdminUpgradeabilityProxy = 'InitializableAdminUpgradeabilityProxy',
  MockFlashLoanReceiver = 'MockFlashLoanReceiver',
  WalletBalanceProvider = 'WalletBalanceProvider',
  AToken = 'AToken',
  MockAToken = 'MockAToken',
  MockStableDebtToken = 'MockStableDebtToken',
  MockVariableDebtToken = 'MockVariableDebtToken',
  AaveProtocolTestHelpers = 'AaveProtocolTestHelpers',
  IERC20Detailed = 'IERC20Detailed',
  StableDebtToken = 'StableDebtToken',
  VariableDebtToken = 'VariableDebtToken',
}

export enum ProtocolErrors {
  // require error messages - ValidationLogic
  AMOUNT_NOT_GREATER_THAN_0 = '1', // 'Amount must be greater than 0'
  NO_ACTIVE_RESERVE = '2', // 'Action requires an active reserve'
  NO_UNFREEZED_RESERVE = '3', // 'Action requires an unfreezed reserve'
  CURRENT_AVAILABLE_LIQUIDITY_NOT_ENOUGH = '4', // 'The current liquidity is not enough'
  NOT_ENOUGH_AVAILABLE_USER_BALANCE = '5', // 'User cannot withdraw more than the available balance'
  TRANSFER_NOT_ALLOWED = '6', // 'Transfer cannot be allowed.'
  BORROWING_NOT_ENABLED = '7', // 'Borrowing is not enabled'
  INVALID_INTEREST_RATE_MODE_SELECTED = '8', // 'Invalid interest rate mode selected'
  COLLATERAL_BALANCE_IS_0 = '9', // 'The collateral balance is 0'
  HEALTH_FACTOR_LOWER_THAN_LIQUIDATION_THRESHOLD = '10', // 'Health factor is lesser than the liquidation threshold'
  COLLATERAL_CANNOT_COVER_NEW_BORROW = '11', // 'There is not enough collateral to cover a new borrow'
  STABLE_BORROWING_NOT_ENABLED = '12', // stable borrowing not enabled
  CALLATERAL_SAME_AS_BORROWING_CURRENCY = '13', // collateral is (mostly) the same currency that is being borrowed
  AMOUNT_BIGGER_THAN_MAX_LOAN_SIZE_STABLE = '14', // 'The requested amount is greater than the max loan size in stable rate mode
  NO_DEBT_OF_SELECTED_TYPE = '15', // 'for repayment of stable debt, the user needs to have stable debt, otherwise, he needs to have variable debt'
  NO_EXPLICIT_AMOUNT_TO_REPAY_ON_BEHALF = '16', // 'To repay on behalf of an user an explicit amount to repay is needed'
  NO_STABLE_RATE_LOAN_IN_RESERVE = '17', // 'User does not have a stable rate loan in progress on this reserve'
  NO_VARIABLE_RATE_LOAN_IN_RESERVE = '18', // 'User does not have a variable rate loan in progress on this reserve'
  UNDERLYING_BALANCE_NOT_GREATER_THAN_0 = '19', // 'The underlying balance needs to be greater than 0'
  DEPOSIT_ALREADY_IN_USE = '20', // 'User deposit is already being used as collateral'

  // require error messages - LendingPool
  NOT_ENOUGH_STABLE_BORROW_BALANCE = '21', // 'User does not have any stable rate loan for this reserve'
  INTEREST_RATE_REBALANCE_CONDITIONS_NOT_MET = '22', // 'Interest rate rebalance conditions were not met'
  LIQUIDATION_CALL_FAILED = '23', // 'Liquidation call failed'
  NOT_ENOUGH_LIQUIDITY_TO_BORROW = '24', // 'There is not enough liquidity available to borrow'
  REQUESTED_AMOUNT_TOO_SMALL = '25', // 'The requested amount is too small for a FlashLoan.'
  INCONSISTENT_PROTOCOL_ACTUAL_BALANCE = '26', // 'The actual balance of the protocol is inconsistent'
  CALLER_NOT_LENDING_POOL_CONFIGURATOR = '27', // 'The actual balance of the protocol is inconsistent'

  // require error messages - aToken
  CALLER_MUST_BE_LENDING_POOL = '28', // 'The caller of this function must be a lending pool'
  INTEREST_REDIRECTION_NOT_ALLOWED = '29', // 'Caller is not allowed to redirect the interest of the user'
  CANNOT_GIVE_ALLOWANCE_TO_HIMSELF = '30', // 'User cannot give allowance to himself'
  TRANSFER_AMOUNT_NOT_GT_0 = '31', // 'Transferred amount needs to be greater than zero'
  INTEREST_ALREADY_REDIRECTED = '32', // 'Interest is already redirected to the user'
  NO_VALID_BALANCE_FOR_REDIRECTION = '33', // 'Interest stream can only be redirected if there is a valid balance'

  // require error messages - ReserveLogic
  RESERVE_ALREADY_INITIALIZED = '34', // 'Reserve has already been initialized'

  //require error messages - LendingPoolConfiguration
  CALLER_NOT_LENDING_POOL_MANAGER = '35', // 'The caller must be a lending pool manager'
  RESERVE_LIQUIDITY_NOT_0 = '36', // 'The liquidity of the reserve needs to be 0'

  //require error messages - LendingPoolAddressesProviderRegistry
  PROVIDER_NOT_REGISTERED = '37', // 'Provider is not registered'

  //return error messages - LendingPoolLiquidationManager
  HEALTH_FACTOR_NOT_BELOW_THRESHOLD = '38', // 'Health factor is not below the threshold'
  COLLATERAL_CANNOT_BE_LIQUIDATED = '39', // 'The collateral chosen cannot be liquidated'
  SPECIFIED_CURRENCY_NOT_BORROWED_BY_USER = '40', // 'User did not borrow the specified currency'
  NOT_ENOUGH_LIQUIDITY_TO_LIQUIDATE = '41', // "There isn't enough liquidity available to liquidate"
  NO_ERRORS = '42', // 'No errors'

  // old

  INVALID_FROM_BALANCE_AFTER_TRANSFER = 'Invalid from balance after transfer',
  INVALID_TO_BALANCE_AFTER_TRANSFER = 'Invalid from balance after transfer',
  INVALID_OWNER_REVERT_MSG = 'Ownable: caller is not the owner',
  INVALID_REDIRECTED_BALANCE_BEFORE_TRANSFER = 'Invalid redirected balance before transfer',
  INVALID_REDIRECTED_BALANCE_AFTER_TRANSFER = 'Invalid redirected balance after transfer',
  INVALID_REDIRECTION_ADDRESS = 'Invalid redirection address',
<<<<<<< HEAD
  TRANSFERRED_AMOUNT_GT_ZERO = 'Transferred amount needs to be greater than zero',
  ZERO_COLLATERAL = 'The collateral balance is 0',
  TRANSFER_AMOUNT_EXCEEDS_BALANCE = 'ERC20: transfer amount exceeds balance',
  TOO_SMALL_FLASH_LOAN = 'The requested amount is too small for a FlashLoan.',
  NOT_ENOUGH_LIQUIDITY_TO_BORROW = 'There is not enough liquidity available to borrow',
  HF_IS_NOT_BELLOW_THRESHOLD = 'Health factor is not below the threshold',
  INVALID_HF = 'Invalid health factor',
  USER_DID_NOT_BORROW_SPECIFIED = 'User did not borrow the specified currency',
  THE_COLLATERAL_CHOSEN_CANNOT_BE_LIQUIDATED = 'The collateral chosen cannot be liquidated',
  COLLATERAL_BALANCE_IS_0 = 'The collateral balance is 0'
=======
  INVALID_HF = 'Invalid health factor',
>>>>>>> b32ee653
}

export type tEthereumAddress = string;
export type tStringTokenBigUnits = string; // 1 ETH, or 10e6 USDC or 10e18 DAI
export type tBigNumberTokenBigUnits = BigNumber;
export type tStringTokenSmallUnits = string; // 1 wei, or 1 basic unit of USDC, or 1 basic unit of DAI
export type tBigNumberTokenSmallUnits = BigNumber;

export interface iAssetBase<T> {
  WETH: T;
  DAI: T;
  TUSD: T;
  USDC: T;
  USDT: T;
  SUSD: T;
  LEND: T;
  BAT: T;
  REP: T;
  MKR: T;
  LINK: T;
  KNC: T;
  WBTC: T;
  MANA: T;
  ZRX: T;
  SNX: T;
  BUSD: T;

  USD: T;

  UNI_DAI_ETH: T;
  UNI_USDC_ETH: T;
  UNI_SETH_ETH: T;
  UNI_LEND_ETH: T;
  UNI_MKR_ETH: T;
  UNI_LINK_ETH: T;
}

export type iAssetsWithoutETH<T> = Omit<iAssetBase<T>, 'ETH'>;

export type iAssetsWithoutUSD<T> = Omit<iAssetBase<T>, 'USD'>;

export type iAavePoolAssets<T> = Pick<
  iAssetsWithoutUSD<T>,
  | 'WETH'
  | 'DAI'
  | 'TUSD'
  | 'USDC'
  | 'USDT'
  | 'SUSD'
  | 'LEND'
  | 'BAT'
  | 'REP'
  | 'MKR'
  | 'LINK'
  | 'KNC'
  | 'WBTC'
  | 'MANA'
  | 'ZRX'
  | 'SNX'
  | 'BUSD'
  | 'WETH'
>;

export type iUniAssets<T> = Pick<
  iAssetBase<T>,
  'UNI_DAI_ETH' | 'UNI_USDC_ETH' | 'UNI_SETH_ETH' | 'UNI_LEND_ETH' | 'UNI_MKR_ETH' | 'UNI_LINK_ETH'
>;

export type iAaveSecondPoolAssets<T> = Pick<
  iAssetBase<T>,
  | 'WETH'
  | 'DAI'
  | 'USDC'
  | 'USDT'
  | 'UNI_DAI_ETH'
  | 'UNI_USDC_ETH'
  | 'UNI_SETH_ETH'
  | 'UNI_LEND_ETH'
  | 'UNI_MKR_ETH'
  | 'UNI_LINK_ETH'
>;

export type iMultiPoolsAssets<T> = iAavePoolAssets<T> | iAaveSecondPoolAssets<T>;

export type iAavePoolTokens<T> = Omit<iAavePoolAssets<T>, 'ETH'>;

export type iAssetAggregatorBase<T> = iAssetsWithoutETH<T>;

export enum TokenContractId {
  DAI = 'DAI',
  LEND = 'LEND',
  TUSD = 'TUSD',
  BAT = 'BAT',
  WETH = 'WETH',
  USDC = 'USDC',
  USDT = 'USDT',
  SUSD = 'SUSD',
  ZRX = 'ZRX',
  MKR = 'MKR',
  WBTC = 'WBTC',
  LINK = 'LINK',
  KNC = 'KNC',
  MANA = 'MANA',
  REP = 'REP',
  SNX = 'SNX',
  BUSD = 'BUSD',
  USD = 'USD',
  UNI_DAI_ETH = 'UNI_DAI_ETH',
  UNI_USDC_ETH = 'UNI_USDC_ETH',
  UNI_SETH_ETH = 'UNI_SETH_ETH',
  UNI_LINK_ETH = 'UNI_LINK_ETH',
  UNI_MKR_ETH = 'UNI_MKR_ETH',
  UNI_LEND_ETH = 'UNI_LEND_ETH',
}

export interface IReserveParams extends IReserveBorrowParams, IReserveCollateralParams {}

export interface IReserveBorrowParams {
  baseVariableBorrowRate: string;
  variableRateSlope1: string;
  variableRateSlope2: string;
  stableRateSlope1: string;
  stableRateSlope2: string;
  borrowingEnabled: boolean;
  stableBorrowRateEnabled: boolean;
  reserveDecimals: string;
}

export interface IReserveCollateralParams {
  baseLTVAsCollateral: string;
  liquidationThreshold: string;
  liquidationBonus: string;
}
export interface IMarketRates {
  borrowRate: string;
}

export interface iParamsPerNetwork<T> {
  [eEthereumNetwork.kovan]: T;
  [eEthereumNetwork.ropsten]: T;
  [eEthereumNetwork.main]: T;
}

export interface iParamsPerPool<T> {
  [AavePools.proto]: T;
  [AavePools.secondary]: T;
}

export interface iBasicDistributionParams {
  receivers: string[];
  percentages: string[];
}

export enum RateMode {
  None = '0',
  Stable = '1',
  Variable = '2',
}<|MERGE_RESOLUTION|>--- conflicted
+++ resolved
@@ -108,20 +108,8 @@
   INVALID_REDIRECTED_BALANCE_BEFORE_TRANSFER = 'Invalid redirected balance before transfer',
   INVALID_REDIRECTED_BALANCE_AFTER_TRANSFER = 'Invalid redirected balance after transfer',
   INVALID_REDIRECTION_ADDRESS = 'Invalid redirection address',
-<<<<<<< HEAD
-  TRANSFERRED_AMOUNT_GT_ZERO = 'Transferred amount needs to be greater than zero',
-  ZERO_COLLATERAL = 'The collateral balance is 0',
-  TRANSFER_AMOUNT_EXCEEDS_BALANCE = 'ERC20: transfer amount exceeds balance',
-  TOO_SMALL_FLASH_LOAN = 'The requested amount is too small for a FlashLoan.',
-  NOT_ENOUGH_LIQUIDITY_TO_BORROW = 'There is not enough liquidity available to borrow',
-  HF_IS_NOT_BELLOW_THRESHOLD = 'Health factor is not below the threshold',
   INVALID_HF = 'Invalid health factor',
-  USER_DID_NOT_BORROW_SPECIFIED = 'User did not borrow the specified currency',
-  THE_COLLATERAL_CHOSEN_CANNOT_BE_LIQUIDATED = 'The collateral chosen cannot be liquidated',
-  COLLATERAL_BALANCE_IS_0 = 'The collateral balance is 0'
-=======
-  INVALID_HF = 'Invalid health factor',
->>>>>>> b32ee653
+  TRANSFER_AMOUNT_EXCEEDS_BALANCE = 'ERC20: transfer amount exceeds balance'
 }
 
 export type tEthereumAddress = string;
