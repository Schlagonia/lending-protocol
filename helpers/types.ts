--- conflicted
+++ resolved
@@ -45,11 +45,8 @@
   proto = 'proto',
   matic = 'matic',
   amm = 'amm',
-<<<<<<< HEAD
-  arc = 'arc'
-=======
+  arc = 'arc',
   avalanche = 'avalanche',
->>>>>>> c1ada1cb
 }
 
 export enum eContractid {
@@ -99,17 +96,14 @@
   UniswapLiquiditySwapAdapter = 'UniswapLiquiditySwapAdapter',
   UniswapRepayAdapter = 'UniswapRepayAdapter',
   FlashLiquidationAdapter = 'FlashLiquidationAdapter',
-<<<<<<< HEAD
   PermissionManager = 'PermissionManager',
   PermissionedStableDebtToken = 'PermissionedStableDebtToken',
   PermissionedVariableDebtToken = 'PermissionedVariableDebtToken',
   PermissionedLendingPool = 'PermissionedLendingPool',
-  PermissionedWETHGateway = 'PermissionedWETHGateway'
-=======
+  PermissionedWETHGateway = 'PermissionedWETHGateway',
   MockParaSwapAugustus = 'MockParaSwapAugustus',
   MockParaSwapAugustusRegistry = 'MockParaSwapAugustusRegistry',
   ParaSwapLiquiditySwapAdapter = 'ParaSwapLiquiditySwapAdapter',
->>>>>>> c1ada1cb
 }
 
 /*
@@ -467,11 +461,8 @@
   [AavePools.proto]: T;
   [AavePools.matic]: T;
   [AavePools.amm]: T;
-<<<<<<< HEAD
   [AavePools.arc]: T;
-=======
   [AavePools.avalanche]: T;
->>>>>>> c1ada1cb
 }
 
 export interface iBasicDistributionParams {
